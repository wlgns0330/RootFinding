import numpy as np
<<<<<<< HEAD
from yroots.Combined_Solver import solver as solve
=======
from yroots.Combined_Solver import solve
>>>>>>> 7bad0a43
from time import time
from matplotlib import pyplot as plt
# TODO Description of where these tests come from, links to relevant papers,
# acknowledgements, etc.


def norm_pass_or_fail(yroots, roots, tol=2.220446049250313e-13):
    """ Determines whether the roots given pass or fail the test according
        to whether or not their norms are within tol of the norms of the
        "actual" roots, which are determined either by previously known
        roots or Marching Squares roots.
    Parameters
    ----------
        yroots : numpy array
            The roots that yroots found.
        roots : numpy array
            "Actual" roots either obtained analytically or through Marching
            Squares.
        tol : float, optional
            Tolerance that determines how close the roots need to be in order
            to be considered close. Defaults to 1000*eps where eps is machine
            epsilon.

    Returns
    -------
         bool
            Whether or not all the roots were close enough.
    """
    roots_sorted = np.sort(roots,axis=0)
    yroots_sorted = np.sort(yroots,axis=0)
    root_diff = roots_sorted - yroots_sorted
    return np.linalg.norm(root_diff[:,0]) < tol and np.linalg.norm(root_diff[:,1]) < tol


def residuals(func, roots):
    """ Finds the residuals of the given function at the roots.
    Paramters
    ---------
        func : function
            The function to find the residuals of.
        roots : numpy array
            The coordinates of the roots.

    Returns
    -------
        numpy array
            The residuals of the function.
    """
    return np.abs(func(roots[:,0],roots[:,1]))


def residuals_pass_or_fail(funcs, roots, tol=2.220446049250313e-13):
    """ Determines whether the roots given pass or fail the test according
        to whether or not the maximal residuals are within a certain tolerance.
    Parameters
    ----------
        funcs : list of functions
            The functions to find the residuals of.
        roots : numpy array
            The roots to plug into the functions to get the residuals.
        tol : float, optional
            How close to 0 the maximal residual must be in order to pass.
            Defaults to 1000* eps where eps is machine epsilon.
    Returns
    -------
        bool
            True if the roots pass the test (are close enough to 0), False
            otherwise.
    """
    for func in funcs:
        if np.max(residuals(func, roots)) > tol:
            return False

    return True


def pass_or_fail(funcs, yroots, roots, test_num, test_type="norm", tol=2.220446049250313e-13):
    """Determines whether a test passes or fails bsed on the given criteria.
    Parameters
    ----------
        funcs : list of functions
            The functions to find the roots of.
        yroots : numpy array
            Roots found by yroots.
        roots : numpy array
            The list of "actual" or Marching Squares roots.
        test_num : float or string
            The number of the test. For example, test 9.2 one could pass in
            "9.2" or 9.2.
        test_type : string, optional
            What type of test to use to determine wheter it passes or fails.
             - "norm" -- runs norm_pass_or_fail, default
             - "residual" -- runs residual_pass_or_fail
        tol : float, optional
            The tolerance with which we want to run our tests. Defualts to
            1000*eps where eps is machine epsilon.
    Raises
    ------
        AssertionError
            If len(yroots) != len(roots) or if it fails the residual
            or norm tests.
        ValueError
            If test_type is not "norm" or "residual"
    """
    if (test_type not in ['norm','residual']):
        raise ValueError("test_type must be 'norm' or 'residual'.")

    if len(yroots) != len(roots):
        if len(yroots) > len(roots):
            raise AssertionError("Test " + str(test_num) +  ": YRoots found"
                                 " too many roots: " + str(len(yroots)) +
                                 " where " + str(len(roots)) + " were expected.")
        else:
            raise AssertionError("Test " + str(test_num) +  ": YRoots didn't"
                                 " find enough roots: " + str(len(yroots)) +
                                 " where " + str(len(roots)) + " were expected.")

    if test_type == 'norm':
        assert norm_pass_or_fail(yroots, roots, tol=tol), "Test " + str(test_num) + " failed."
    else:
        assert residuals_pass_or_fail(funcs, yroots, tol=tol), "Test " + str(test_num) + " failed."


def norm_pass_or_fail(yroots, roots, tol=2.220446049250313e-13):
    """ Determines whether the roots given pass or fail the test according
        to whether or not their norms are within tol of the norms of the
        "actual" roots, which are determined either by previously known
        roots or Marching Squares roots.
    Parameters
    ----------
        yroots : numpy array
            The roots that yroots found.
        roots : numpy array
            "Actual" roots either obtained analytically or through Marching
            Squares.
        tol : float, optional
            Tolerance that determines how close the roots need to be in order
            to be considered close. Defaults to 1000*eps where eps is machine
            epsilon.

    Returns
    -------
         bool
            Whether or not all the roots were close enough.
    """
    roots_sorted = np.sort(roots,axis=0)
    yroots_sorted = np.sort(yroots,axis=0)
    root_diff = roots_sorted - yroots_sorted
    return np.linalg.norm(root_diff[:,0]) < tol and np.linalg.norm(root_diff[:,1]) < tol, np.linalg.norm(root_diff[:,0]), np.linalg.norm(root_diff[:,1])


def residuals(func, roots):
    """ Finds the residuals of the given function at the roots.
    Paramters
    ---------
        func : function
            The function to find the residuals of.
        roots : numpy array
            The coordinates of the roots.

    Returns
    -------
        numpy array
            The residuals of the function.
    """
    return np.abs(func(roots[:,0],roots[:,1]))


def residuals_pass_or_fail(funcs, roots, tol=2.220446049250313e-13):
    """ Determines whether the roots given pass or fail the test according
        to whether or not the maximal residuals are within a certain tolerance.
    Parameters
    ----------
        funcs : list of functions
            The functions to find the residuals of.
        roots : numpy array
            The roots to plug into the functions to get the residuals.
        tol : float, optional
            How close to 0 the maximal residual must be in order to pass.
            Defaults to 1000* eps where eps is machine epsilon.
    Returns
    -------
        bool
            True if the roots pass the test (are close enough to 0), False
            otherwise.
    """
    for func in funcs:
        if np.max(residuals(func, roots)) > tol:
            return False

    return True

def verbose_pass_or_fail(funcs, yroots, polished_roots, test_num, cheb_roots=None, tol=2.220446049250313e-13):
    """ Determines which tests pass and which fail.
    Parameters
    ----------
        funcs : list of functions
            The functions to find the roots of.
        yroots : numpy array
            Roots found by yroots.
        MSroots : numpy array
            The list of "actual" or Marching Squares roots.
        test_num : float or string
            The number of the test. For example, test 9.2 one could pass in
            "9.2" or 9.2.
        cheb_roots : numpy array
            Chebfun roots for extra comparison when MS are available.
        tol : float, optional
            The tolerance with which we want to run our tests. Defualts to
            1000*eps where eps is machine epsilon.
    Raises
    ------
        AssertionError
            If len(yroots) != len(roots) or if it fails the residual
            or norm tests.
    """
    print ("=========================================================")
    print("Test " + str(test_num))

    residuals_pass = residuals_pass_or_fail(funcs, yroots, tol)
    if residuals_pass:
        print("\t Residual test: pass")
    else:
        print("\t Residual test: fail")

    if cheb_roots is not None:
        if residuals_pass_or_fail(funcs, cheb_roots, tol):
            print("\t Chebfun passes residual test")
        else:
            print("\t Chebfun fails residual test")
        try:
            norm_pass, x_norm, y_norm = norm_pass_or_fail(polished_roots, cheb_roots, tol)
            if norm_pass:
                print("\t Chebfun norm test: pass")
            else:
                print("\t Chebfun norm test: fail")
            print("The norm of the difference in x values:", x_norm)
            print("The norm of the difference in y values:", y_norm)
        except ValueError as e:
            print("A different number of roots were found.")
            print ("Yroots: " + str(len(yroots)))
            print("Chebfun Roots: " + str(len(cheb_roots)))
    if polished_roots is not None:
        try:
            norm_pass, x_norm, y_norm = norm_pass_or_fail(yroots, polished_roots, tol)
            if norm_pass:
                print("\t YRoots norm test: pass")
            else:
                print("\t YRoots norm test: fail")
            print("The norm of the difference in x values:", x_norm)
            print("The norm of the difference in y values:", y_norm)
        except ValueError as e:
                print("A different number of roots were found.")
                print ("Yroots: " + str(len(yroots)))
                print("Polished: " + str(len(polished_roots)))
    print("YRoots max residuals:")
    YR_resid = list()
    for i, func in enumerate(funcs):
        YR_resid.append(residuals(func, yroots))
        print("\tf" + str(i) + ": " + str(np.max(residuals(func, yroots))))

    cheb_resid = None
    if cheb_roots is not None:
        cheb_resid = list()
        print("Chebfun max residuals:")
        for i, func in enumerate(funcs):
            cheb_resid.append(residuals(func, cheb_roots))
            print("\tf" + str(i) + ": " + str(np.max(residuals(func, cheb_roots))))
    if polished_roots is not None:
        print("Polished max residuals:")
        Other_resid = list()
        for i, func in enumerate(funcs):
            Other_resid.append(residuals(func, polished_roots))
            print("\tf" + str(i) + ": " + str(np.max(residuals(func, polished_roots))))

        if len(yroots) > len(polished_roots):
            print("YRoots found more roots.")
            print("=========================================================")
            return residuals_pass,norm_pass

    # print("Comparison of Residuals (YRoots <= Other)")
    num_smaller = 0
    if polished_roots is not None:
        for i in range(len(YR_resid)):
            comparison_array = (YR_resid[i] <= Other_resid[i])
            # print(comparison_array)
            num_smaller += np.sum(comparison_array)
        print("Number of YRoots residual values <= Polished residual values are: " + str(num_smaller))

    if cheb_resid is not None:
        if len(yroots) > len(cheb_roots):
            print("=========================================================")
            return residuals_pass,norm_pass

        for i in range(len(YR_resid)):
            comparison_array2 = (YR_resid[i] <= cheb_resid[i])
            num_smaller += np.sum(comparison_array2)
    print("Number of YRoots residual values <= to Chebfun residual values are: " + str(num_smaller))

    print("=========================================================")
    return residuals_pass,norm_pass

#TODO: include test cases for for returnbounding boxes, exact, rescale

def test_roots_1_1():
    # Test 1.1
<<<<<<< HEAD
        f = lambda x,y: 144*(x**4+y**4)-225*(x**2+y**2) + 350*x**2*y**2+81
        g = lambda x,y: y-x**6
        start = time()
        yroots = solve([f,g],np.array([-1,-1]),np.array([1,1]), [3,3])
        t = time() - start
        actual_roots = np.load('Polished_results/polished_1.1.npy')
        chebfun_roots = np.loadtxt('Chebfun_results/test_roots_1.1.csv', delimiter=',')
=======
    f = lambda x,y: 144*(x**4+y**4)-225*(x**2+y**2) + 350*x**2*y**2+81
    g = lambda x,y: y-x**6
    funcs = [f,g]
    a, b = np.array([-1,-1]), np.array([1,1])
    start = time()
    yroots = solve(funcs,a,b)
    t = time() - start
    actual_roots = np.load('Polished_results/polished_1.1.npy')
    chebfun_roots = np.loadtxt('Chebfun_results/test_roots_1.1.csv', delimiter=',')
>>>>>>> 7bad0a43

    return t, verbose_pass_or_fail([f,g], yroots, actual_roots, 1.1, cheb_roots=chebfun_roots)


def test_roots_1_2():
    # Test 1.2
    f = lambda x,y: (y**2-x**3)*((y-0.7)**2-(x-0.3)**3)*((y+0.2)**2-(x+0.8)**3)*((y+0.2)**2-(x-0.8)**3)
    g = lambda x,y: ((y+.4)**3-(x-.4)**2)*((y+.3)**3-(x-.3)**2)*((y-.5)**3-(x+.6)**2)*((y+0.3)**3-(2*x-0.8)**3)
    funcs = [f,g]
    a,b = np.array([-1,-1]), np.array([1,1])
    start = time()
<<<<<<< HEAD
    yroots = solve([f,g],np.array([-1,-1]),np.array([1,1]), [3,3])
=======
    yroots = solve(funcs,a,b)
>>>>>>> 7bad0a43
    t = time() - start

    #TODO: SPEAK TO KATE ABOUT THIS
    # Get Polished results (Newton polishing misses roots)
<<<<<<< HEAD
    #We got rid of the tolerance here. We used to have: abs_approx_tol=[1e-8, 1e-12], rel_approx_tol=[1e-15, 1e-18]
    yroots2 = solve([f,g],np.array([-1,-1]),np.array([1,1]), [3,3])
=======
    # yroots2 = solve([f,g],[-1,-1],[1,1], abs_approx_tol=[1e-8, 1e-12], rel_approx_tol=[1e-15, 1e-18],\
    #             max_cond_num=[1e5, 1e2], good_zeros_factor=[100,100], min_good_zeros_tol=[1e-5, 1e-5],\
    #             check_eval_error=[True,True], check_eval_freq=[1,2], plot=False, target_tol=[1e-13, 1e-13])
>>>>>>> 7bad0a43
    actual_roots = np.load('Polished_results/polished_1.2.npy')
    chebfun_roots = np.loadtxt('Chebfun_results/test_roots_1.2.csv', delimiter=',')

    #return t, verbose_pass_or_fail([f,g], yroots, yroots2, 1.2, cheb_roots=chebfun_roots, tol=2.220446049250313e-10)
    return t, verbose_pass_or_fail([f,g], yroots, actual_roots, 1.2, cheb_roots=chebfun_roots, tol=2.220446049250313e-10)


def test_roots_1_3():
    # Test 1.3
    f = lambda x,y: y**2-x**3
    g = lambda x,y: (y+.1)**3-(x-.1)**2
    funcs = [f,g]
    a,b = np.array([-1,-1]), np.array([1,1])
    start = time()
<<<<<<< HEAD
    yroots = solve([f,g],np.array([-1,-1]),np.array([1,1]), [3,3])
=======
    yroots = solve(funcs,a,b)
>>>>>>> 7bad0a43
    t = time() - start
    actual_roots = np.load('Polished_results/polished_1.3.npy')
    chebfun_roots = np.loadtxt('Chebfun_results/test_roots_1.3.csv', delimiter=',')

    return t, verbose_pass_or_fail([f,g], yroots, actual_roots, 1.3, cheb_roots=chebfun_roots)

def test_roots_1_4():
    # Test 1.4
    f = lambda x,y: x - y + .5
    g = lambda x,y: x + y
    funcs = [f,g]
    a,b = np.array([-1,-1]), np.array([1,1])
    start = time()
<<<<<<< HEAD
    yroots = solve([f,g],np.array([-1,-1]),np.array([1,1]), [3,3])
=======
    yroots = solve(funcs,a,b)
>>>>>>> 7bad0a43
    t = time() - start
    # Single root has to be in matrix form because yroots
    # returns the roots in matrix form.
    a_roots = np.array([[-.25, .25]])
    chebfun_roots = np.array([np.loadtxt('Chebfun_results/test_roots_1.4.csv', delimiter=',')])

    return t, verbose_pass_or_fail([f,g], yroots, a_roots, 1.4, cheb_roots=chebfun_roots)

def test_roots_1_5():
    # Test 1.5
    f = lambda x,y: y + x/2 + 1/10
    g = lambda x,y: y - 2.1*x + 2
    funcs = [f,g]
    a,b = np.array([-1,-1]), np.array([1,1])
    start = time()
<<<<<<< HEAD
    yroots = solve([f,g],np.array([-1,-1]),np.array([1,1]), [3,3])
=======
    yroots = solve(funcs,a,b)
>>>>>>> 7bad0a43
    t = time() - start
    # Single root has to be in matrix form because yroots
    # returns the roots in matrix form.
    a_roots = np.array([[0.730769230769231, -0.465384615384615]])

    chebfun_roots = np.array([np.loadtxt('Chebfun_results/test_roots_1.5.csv', delimiter=',')])

    return t, verbose_pass_or_fail([f,g], yroots, a_roots, 1.5, cheb_roots=chebfun_roots)


def test_roots_2_1():
    # Test 2.1
    f = lambda x,y: np.cos(10*x*y)
    g = lambda x,y: x + y**2
    funcs = [f,g]
    a,b = np.array([-1,-1]), np.array([1,1])
    start = time()
<<<<<<< HEAD
    yroots = solve([f,g],np.array([-1,-1]),np.array([1,1]), [3,3])
=======
    yroots = solve(funcs,a,b)
>>>>>>> 7bad0a43
    t = time() - start
    actual_roots = np.load('Polished_results/polished_2.1.npy')
    chebfun_roots = np.loadtxt('Chebfun_results/test_roots_2.1.csv', delimiter=',')

    return t, verbose_pass_or_fail([f,g], yroots, actual_roots, 2.1, cheb_roots=chebfun_roots)


def test_roots_2_2():
    # Test 2.2
    f = lambda x,y: x
    g = lambda x,y: (x-.9999)**2 + y**2-1
    funcs = [f,g]
    a,b = np.array([-1,-1]), np.array([1,1])
    start = time()
<<<<<<< HEAD
    yroots = solve([f,g],np.array([-1,-1]),np.array([1,1]), [3,3])
=======
    yroots = solve(funcs,a,b)
>>>>>>> 7bad0a43
    t = time() - start
    actual_roots = np.load('Polished_results/polished_2.2.npy')
    chebfun_roots = np.loadtxt('Chebfun_results/test_roots_2.2.csv', delimiter=',')

    return t, verbose_pass_or_fail([f,g], yroots, actual_roots, 2.2, cheb_roots=chebfun_roots)


def test_roots_2_3():
    # Test 2.3
    f = lambda x,y: np.sin(4*(x + y/10 + np.pi/10))
    g = lambda x,y: np.cos(2*(x-2*y+ np.pi/7))
    funcs = [f,g]
    a,b = np.array([-1,-1]), np.array([1,1])
    start = time()
<<<<<<< HEAD
    yroots = solve([f,g],np.array([-1,-1]),np.array([1,1]), [3,3])
=======
    yroots = solve(funcs,a,b)
>>>>>>> 7bad0a43
    t = time() - start
    actual_roots = np.load('Polished_results/polished_2.3.npy')
    chebfun_roots = np.loadtxt('Chebfun_results/test_roots_2.3.csv', delimiter=',')

    return t, verbose_pass_or_fail([f,g], yroots, actual_roots, 2.3, cheb_roots=chebfun_roots)


def test_roots_2_4():
    # Test 2.4
    f = lambda x,y: np.exp(x-2*x**2-y**2)*np.sin(10*(x+y+x*y**2))
    g = lambda x,y: np.exp(-x+2*y**2+x*y**2)*np.sin(10*(x-y-2*x*y**2))
    funcs = [f,g]
    a,b = np.array([-1,-1]), np.array([1,1])
    start = time()
<<<<<<< HEAD
    yroots = solve([f,g],np.array([-1,-1]),np.array([1,1]), [3,3])
=======
    yroots = solve(funcs,a,b)
>>>>>>> 7bad0a43
    t = time() - start
    actual_roots = np.load('Polished_results/polished_2.4.npy')
    chebfun_roots = np.loadtxt('Chebfun_results/test_roots_2.4.csv', delimiter=',')

    return t, verbose_pass_or_fail([f,g], yroots, actual_roots, 2.4, cheb_roots=chebfun_roots)


def test_roots_2_5():
    # Test 2.5
    f = lambda x,y: 2*y*np.cos(y**2)*np.cos(2*x)-np.cos(y)
    g = lambda x,y: 2*np.sin(y**2)*np.sin(2*x)-np.sin(x)
    funcs = [f,g]
    a,b = np.array([-1,-1]), np.array([1,1])
    start = time()
<<<<<<< HEAD
    yroots = solve([f,g],np.array([-4,-4]),np.array([4,4]), [3,3])
=======
    yroots = solve(funcs,a,b)
>>>>>>> 7bad0a43
    t = time() - start
    actual_roots = np.load('Polished_results/polished_2.5.npy')
    chebfun_roots = np.loadtxt('Chebfun_results/test_roots_2.5.csv', delimiter=',')

    return t, verbose_pass_or_fail([f,g], yroots, actual_roots, 2.5, cheb_roots=chebfun_roots, tol=2.220446049250313e-12)



def test_roots_3_1():
    # Test 3.1
    f = lambda x,y: ((x-.3)**2+2*(y+0.3)**2-1)
    g = lambda x,y: ((x-.49)**2+(y+.5)**2-1)*((x+0.5)**2+(y+0.5)**2-1)*((x-1)**2+(y-0.5)**2-1)
    funcs = [f,g]
    a,b = np.array([-1,-1]), np.array([1,1])
    start = time()
<<<<<<< HEAD
    yroots = solve([f,g],np.array([-1,-1]),np.array([1,1]), [3,3])
=======
    yroots = solve(funcs,a,b)
>>>>>>> 7bad0a43
    t = time() - start
    actual_roots = np.load('Polished_results/polished_3.1.npy')
    chebfun_roots = np.loadtxt('Chebfun_results/test_roots_3.1.csv', delimiter=',')

    return t, verbose_pass_or_fail([f,g], yroots, actual_roots, 3.1, cheb_roots=chebfun_roots, tol=2.220446049250313e-11)

def test_roots_3_2():
    # Test 3.2
    f = lambda x,y: ((x-0.1)**2+2*(y-0.1)**2-1)*((x+0.3)**2+2*(y-0.2)**2-1)*((x-0.3)**2+2*(y+0.15)**2-1)*((x-0.13)**2+2*(y+0.15)**2-1)
    g = lambda x,y: (2*(x+0.1)**2+(y+0.1)**2-1)*(2*(x+0.1)**2+(y-0.1)**2-1)*(2*(x-0.3)**2+(y-0.15)**2-1)*((x-0.21)**2+2*(y-0.15)**2-1)
    funcs = [f,g]
    a,b = np.array([-1,-1]), np.array([1,1])
    start = time()
<<<<<<< HEAD
    yroots = solve([f,g],np.array([-1,-1]),np.array([1,1]), [3,3])
    t = time() - start
    actual_roots = np.load('Polished_results/polished_3.2.npy')

    yroots2 = solve([f,g],np.array([-1,-1]),np.array([1,1]), [3,3], abs_approx_tol=[1e-8, 1e-15], rel_approx_tol=[1e-12, 1e-29])
=======
    yroots = solve(funcs,a,b)
    t = time() - start
    actual_roots = np.load('Polished_results/polished_3.2.npy')

    #speak to KATE about this
    # yroots2 = solve([f,g],[-1,-1],[1,1], abs_approx_tol=[1e-8, 1e-15], rel_approx_tol=[1e-12, 1e-29],\
    #             max_cond_num=[1e5, 1e2], good_zeros_factor=[100,100], min_good_zeros_tol=[1e-5, 1e-5],\
    #             check_eval_error=[True,True], check_eval_freq=[1,1], plot=False)
>>>>>>> 7bad0a43

    chebfun_roots = np.loadtxt('Chebfun_results/test_roots_3.2.csv', delimiter=',')
    actual_roots = chebfun_roots

    #return t, verbose_pass_or_fail([f,g], yroots, yroots2, 3.2, cheb_roots=chebfun_roots, tol=2.220446049250313e-11)
    return t, verbose_pass_or_fail([f,g], yroots, actual_roots, 3.2, cheb_roots=chebfun_roots, tol=2.220446049250313e-11)


def test_roots_4_1():
    # Test 4.1
    # This system hs 4 true roots, but ms fails (finds 5).
    f = lambda x,y: np.sin(3*(x+y))
    g = lambda x,y: np.sin(3*(x-y))
    funcs = [f,g]
    a,b = np.array([-1,-1]), np.array([1,1])
    start = time()
<<<<<<< HEAD
    yroots = solve([f,g],np.array([-1,-1]),np.array([1,1]), [3,3])
=======
    yroots = solve(funcs,a,b)
>>>>>>> 7bad0a43
    t = time() - start
    actual_roots = np.load('Polished_results/polished_4.1.npy')
    chebfun_roots = np.loadtxt('Chebfun_results/test_roots_4.1.csv', delimiter=',')

    return t, verbose_pass_or_fail([f,g], yroots, actual_roots, 4.1, cheb_roots=chebfun_roots)

def test_roots_4_2():
    # Test 4.2
    f = lambda x,y: ((90000*y**10 + (-1440000)*y**9 + (360000*x**4 + 720000*x**3 + 504400*x**2 + 144400*x + 9971200)*(y**8) +
                ((-4680000)*x**4 + (-9360000)*x**3 + (-6412800)*x**2 + (-1732800)*x + (-39554400))*(y**7) + (540000*x**8 +
                2160000*x**7 + 3817600*x**6 + 3892800*x**5 + 27577600*x**4 + 51187200*x**3 + 34257600*x**2 + 8952800*x + 100084400)*(y**6) +
                ((-5400000)*x**8 + (-21600000)*x**7 + (-37598400)*x**6 + (-37195200)*x**5 + (-95198400)*x**4 +
                (-153604800)*x**3 + (-100484000)*x**2 + (-26280800)*x + (-169378400))*(y**5) + (360000*x**12 + 2160000*x**11 +
                6266400*x**10 + 11532000*x**9 + 34831200*x**8 + 93892800*x**7 + 148644800*x**6 + 141984000*x**5 + 206976800*x**4 +
                275671200*x**3 + 176534800*x**2 + 48374000*x + 194042000)*(y**4) + ((-2520000)*x**12 + (-15120000)*x**11 + (-42998400)*x**10 +
                (-76392000)*x**9 + (-128887200)*x**8 + (-223516800)*x**7 + (-300675200)*x**6 + (-274243200)*x**5 + (-284547200)*x**4 +
                (-303168000)*x**3 + (-190283200)*x**2 + (-57471200)*x + (-147677600))*(y**3) + (90000*x**16 + 720000*x**15 + 3097600*x**14 +
                9083200*x**13 + 23934400*x**12 + 58284800*x**11 + 117148800*x**10 + 182149600*x**9 + 241101600*x**8 + 295968000*x**7 +
                320782400*x**6 + 276224000*x**5 + 236601600*x**4 + 200510400*x**3 + 123359200*x**2 + 43175600*x + 70248800)*(y**2) +
                ((-360000)*x**16 + (-2880000)*x**15 + (-11812800)*x**14 + (-32289600)*x**13 + (-66043200)*x**12 + (-107534400)*x**11 +
                (-148807200)*x**10 + (-184672800)*x**9 + (-205771200)*x**8 + (-196425600)*x**7 + (-166587200)*x**6 + (-135043200)*x**5 +
                (-107568800)*x**4 + (-73394400)*x**3 + (-44061600)*x**2 + (-18772000)*x + (-17896000))*y + (144400*x**18 + 1299600*x**17 +
                5269600*x**16 + 12699200*x**15 + 21632000*x**14 + 32289600*x**13 + 48149600*x**12 + 63997600*x**11 + 67834400*x**10 +
                61884000*x**9 + 55708800*x**8 + 45478400*x**7 + 32775200*x**6 + 26766400*x**5 + 21309200*x**4 + 11185200*x**3 + 6242400*x**2 +
                3465600*x + 1708800)))
    g = lambda x,y: 1e-4*(y**7 + (-3)*y**6 + (2*x**2 + (-1)*x + 2)*y**5 + (x**3 + (-6)*x**2 + x + 2)*y**4 + (x**4 + (-2)*x**3 + 2*x**2 +
                x + (-3))*y**3 + (2*x**5 + (-3)*x**4 + x**3 + 10*x**2 + (-1)*x + 1)*y**2 + ((-1)*x**5 + 3*x**4 + 4*x**3 + (-12)*x**2)*y +
                (x**7 + (-3)*x**5 + (-1)*x**4 + (-4)*x**3 + 4*x**2))
    funcs = [f,g]
    a,b = np.array([-1,-1]), np.array([1,1])
    start = time()
<<<<<<< HEAD
    yroots = solve([f,g],np.array([-1, -1]),np.array([1,1]), [3,3])
=======
    yroots = solve(funcs,a,b)
>>>>>>> 7bad0a43
    t = time() - start
    actual_roots = np.load('Polished_results/polished_4.2.npy')
    chebfun_roots = np.loadtxt('Chebfun_results/test_roots_4.2.csv', delimiter=',')

    return t, verbose_pass_or_fail([f,g], yroots, actual_roots, 4.2, cheb_roots=chebfun_roots)



def test_roots_5():
    # Test 5.1
    f = lambda x,y: 2*x*y*np.cos(y**2)*np.cos(2*x)-np.cos(x*y)
    g = lambda x,y: 2*np.sin(x*y**2)*np.sin(3*x*y)-np.sin(x*y)
    funcs = [f,g]
    a,b = np.array([-2,-2]), np.array([2,2])
    start = time()
<<<<<<< HEAD
    yroots = solve([f,g],np.array([-2,-2]),np.array([2,2]), [3,3])
=======
    yroots = solve(funcs,a,b)
>>>>>>> 7bad0a43
    t = time() - start
    actual_roots = np.load('Polished_results/polished_5.1.npy')
    chebfun_roots = np.loadtxt('Chebfun_results/test_roots_5.1.csv', delimiter=',')

    return t, verbose_pass_or_fail([f,g], yroots, actual_roots, 5.1, cheb_roots=chebfun_roots)


def test_roots_6_1():
    # Test 6.1
    f = lambda x,y: (y - 2*x)*(y+0.5*x)
    g = lambda x,y: x*(x**2+y**2-1)
    funcs = [f,g]
    a,b = np.array([-1,-1]), np.array([1,1])
    start = time()
<<<<<<< HEAD
    yroots = solve([f,g],np.array([-1,-1]),np.array([1,1]), [3,3])
=======
    yroots = solve(funcs,a,b)
>>>>>>> 7bad0a43
    t = time() - start
    actual_roots = np.load('Polished_results/polished_6.1.npy')
    chebfun_roots = np.loadtxt('Chebfun_results/test_roots_6.1.csv', delimiter=',')

    return t, verbose_pass_or_fail([f,g], yroots, actual_roots, 6.1, cheb_roots=chebfun_roots)




def test_roots_6_2():
    # Test 6.2
    f = lambda x,y: (y - 2*x)*(y+.5*x)
    g = lambda x,y: (x-.0001)*(x**2+y**2-1)
    funcs = [f,g]
    a,b = np.array([-1,-1]), np.array([1,1])
    start = time()
<<<<<<< HEAD
    yroots = solve([f,g],np.array([-1,-1]),np.array([1,1]), [3,3])
=======
    yroots = solve(funcs,a,b)
>>>>>>> 7bad0a43
    t = time() - start
    actual_roots = np.array([[1/10000,-1/20000],[1/10000, 1/5000],[-2/np.sqrt(5),1/np.sqrt(5)],[-1/np.sqrt(5),-2/np.sqrt(5)],[1/np.sqrt(5),2/np.sqrt(5)],[2/np.sqrt(5),-1/np.sqrt(5)]])
    chebfun_roots = np.loadtxt('Chebfun_results/test_roots_6.2.csv', delimiter=',')

    return t, verbose_pass_or_fail([f,g], yroots, actual_roots, 6.2, cheb_roots=chebfun_roots, tol=2.220446049250313e-11)


def test_roots_6_3():
    # Test 6.3
    f = lambda x,y: 25*x*y - 12
    g = lambda x,y: x**2+y**2-1
    funcs = [f,g]
    a,b = np.array([-1,-1]), np.array([1,1])
    start = time()
<<<<<<< HEAD
    yroots = solve([f,g],np.array([-1,-1]),np.array([1,1]), [3,3])
=======
    yroots = solve(funcs,a,b)
>>>>>>> 7bad0a43
    t = time() - start
    actual_roots = np.load('Polished_results/polished_6.3.npy')
    chebfun_roots = np.loadtxt('Chebfun_results/test_roots_6.3.csv', delimiter=',')

    return t, verbose_pass_or_fail([f,g], yroots, actual_roots, 6.3, cheb_roots=chebfun_roots)


def test_roots_7_1():
    # Test 7.1
    f = lambda x,y: (x**2+y**2-1)*(x-1.1)
    g = lambda x,y: (25*x*y-12)*(x-1.1)
    funcs = [f,g]
    a,b = np.array([-1,-1]), np.array([1,1])
    start = time()
<<<<<<< HEAD
    yroots = solve([f,g],np.array([-1,-1]),np.array([1,1]), [3,3])
=======
    yroots = solve(funcs,a,b)
>>>>>>> 7bad0a43
    t = time() - start
    actual_roots = np.load('Polished_results/polished_7.1.npy')
    chebfun_roots = np.loadtxt('Chebfun_results/test_roots_7.1.csv', delimiter=',')

    return t, verbose_pass_or_fail([f,g], yroots, actual_roots, 7.1, cheb_roots=chebfun_roots)


def test_roots_7_2():
    # Test 7.2
    f = lambda x,y: y**4 + (-1)*y**3 + (2*x**2)*(y**2) + (3*x**2)*y + (x**4)
    h = lambda x,y: y**10-2*(x**8)*(y**2)+4*(x**4)*y-2
    g = lambda x,y: h(2*x,2*(y+.5))
    funcs = [f,g,h]
    a,b = np.array([-1,-1]), np.array([1,1])
    start = time()
<<<<<<< HEAD
    yroots = solve([f,g],np.array([-1,-1]),np.array([1,1]), [3,3])
=======
    yroots = solve(funcs,a,b)
>>>>>>> 7bad0a43
    t = time() - start
    actual_roots = np.load('Polished_results/polished_7.2.npy')
    chebfun_roots = np.loadtxt('Chebfun_results/test_roots_7.2.csv', delimiter=',')

    return t, verbose_pass_or_fail([f,g], yroots, actual_roots, 7.2, cheb_roots=chebfun_roots, tol=2.220446049250313e-10)


def test_roots_7_3():
    # Test 7.3
    c = 1.e-09
    f = lambda x,y: np.cos(x*y/(c**2))+np.sin(3*x*y/(c**2))
    g = lambda x,y: np.cos(y/c)-np.cos(2*x*y/(c**2))
    funcs = [f,g]
    a,b = np.array([-1e-9, -1e-9]), np.array([1e-9, 1e-9])
    start = time()
<<<<<<< HEAD
    yroots = solve([f,g],np.array([-1e-9,-1e-9]), np.array([1e-9, 1e-9]), [3,3])
=======
    yroots = solve(funcs,a,b)
>>>>>>> 7bad0a43
    t = time() - start
    actual_roots = np.load('Polished_results/polished_7.3.npy')
    chebfun_roots = np.loadtxt('Chebfun_results/test_roots_7.3.csv', delimiter=',')

    return t, verbose_pass_or_fail([f,g], yroots, actual_roots, 7.3, cheb_roots=chebfun_roots,tol=2.220446049250313e-10)



def test_roots_7_4():
    # Test 7.4
    f = lambda x,y: np.sin(3*np.pi*x)*np.cos(x*y)
    g = lambda x,y: np.sin(3*np.pi*y)*np.cos(np.sin(x*y))
    funcs = [f,g]
    a,b = np.array([-1,-1]), np.array([1,1])
    start = time()
<<<<<<< HEAD
    yroots = solve([f,g],np.array([-1,-1]),np.array([1,1]), [3,3])
=======
    yroots = solve(funcs,a,b)
>>>>>>> 7bad0a43
    t = time() - start
    actual_roots = np.load('Polished_results/polished_7.4.npy')
    chebfun_roots = np.loadtxt('Chebfun_results/test_roots_7.4.csv', delimiter=',')

    return t, verbose_pass_or_fail([f,g], yroots, actual_roots, 7.4, cheb_roots=chebfun_roots)

def test_roots_8_1():
    # Test 8.1
    f = lambda x,y: np.sin(10*x-y/10)
    g = lambda x,y: np.cos(3*x*y)
    funcs = [f,g]
    a,b = np.array([-1,-1]), np.array([1,1])
    start = time()
<<<<<<< HEAD
    yroots = solve([f,g],np.array([-1,-1]),np.array([1,1]), [3,3])
=======
    yroots = solve(funcs,a,b)
>>>>>>> 7bad0a43
    t = time() - start
    actual_roots = np.load('Polished_results/polished_8.1.npy')
    chebfun_roots = np.loadtxt('Chebfun_results/test_roots_8.1.csv', delimiter=',')

    return t, verbose_pass_or_fail([f,g], yroots, actual_roots, 8.1, cheb_roots=chebfun_roots)

def test_roots_8_2():
    # Test 8.2
    f = lambda x,y: np.sin(10*x-y/10) + y
    g = lambda x,y: np.cos(10*y-x/10) - x
    funcs = [f,g]
    a,b = np.array([-1,-1]), np.array([1,1])
    start = time()
<<<<<<< HEAD
    yroots = solve([f,g],np.array([-1,-1]),np.array([1,1]), [3,3])
=======
    yroots = solve(funcs,a,b)
>>>>>>> 7bad0a43
    t = time() - start
    actual_roots = np.load('Polished_results/polished_8.2.npy')
    chebfun_roots = np.loadtxt('Chebfun_results/test_roots_8.2.csv', delimiter=',')

    return t, verbose_pass_or_fail([f,g], yroots, actual_roots, 8.2, cheb_roots=chebfun_roots)



def test_roots_9_1():
    # Test 9.1
    f = lambda x,y: x**2+y**2-.9**2
    g = lambda x,y: np.sin(x*y)
    funcs = [f,g]
    a,b = np.array([-1,-1]), np.array([1,1])
    start = time()
<<<<<<< HEAD
    yroots = solve([f,g],np.array([-1,-1]),np.array([1,1]), [3,3])
=======
    yroots = solve(funcs,a,b)
>>>>>>> 7bad0a43
    t = time() - start
    actual_roots = np.load('Polished_results/polished_9.1.npy')
    chebfun_roots = np.loadtxt('Chebfun_results/test_roots_9.1.csv', delimiter=',')

    return t, verbose_pass_or_fail([f,g], yroots, actual_roots, 9.1, cheb_roots=chebfun_roots)


def test_roots_9_2():
    # Test 9.2
    f = lambda x,y: x**2+y**2-.49**2
    g = lambda x,y: (x-.1)*(x*y - .2)
    funcs = [f,g]
    a,b = np.array([-1,-1]), np.array([1,1])
    start = time()
<<<<<<< HEAD
    yroots = solve([f,g],np.array([-1,-1]),np.array([1,1]), [3,3])
=======
    yroots = solve(funcs,a,b)
>>>>>>> 7bad0a43
    t = time() - start
    actual_roots = np.load('Polished_results/polished_9.2.npy')
    chebfun_roots = np.loadtxt('Chebfun_results/test_roots_9.2.csv', delimiter=',')

    return t, verbose_pass_or_fail([f,g], yroots, actual_roots, 9.2, cheb_roots=chebfun_roots)


def test_roots_10():
    # Test 10.1
    f = lambda x,y: (x-1)*(np.cos(x*y**2)+2)
    g = lambda x,y: np.sin(8*np.pi*y)*(np.cos(x*y)+2)
    funcs = [f,g]
    a,b = np.array([-1,-1]), np.array([1,1])
    start = time()
<<<<<<< HEAD
    yroots = solve([f,g],np.array([-1,-1]),np.array([1,1]), [3,3])
=======
    yroots = solve(funcs,a,b)
>>>>>>> 7bad0a43
    t = time() - start
    actual_roots = np.array([[1, -1.0], [1, -0.875], [1, -0.75], [1, -0.625], [1, -0.5], [1, -0.375],
                            [1, -0.25], [1, -0.125], [1, 0.0], [1, 0.125], [1, 0.25], [1, 0.375],
                            [1, 0.5], [1, 0.625], [1, 0.75], [1, 0.875], [1, 1.0]])
    chebfun_roots = np.loadtxt('Chebfun_results/test_roots_10.1.csv', delimiter=',')

    return t, verbose_pass_or_fail([f,g], yroots, actual_roots, 10.1, cheb_roots=chebfun_roots)

def plot_timings(tests,timings):
    labels = [test.__name__[11:].replace('_','.') for test in tests]
    plt.figure(figsize=(8,5))
    plt.subplot(211)
    plt.bar(labels,timings)
    plt.xticks(rotation=45)
    plt.ylim(0,40)
    plt.subplot(212)
    plt.bar(labels,timings)
    plt.xticks(rotation=45)
    plt.yscale('log')
    plt.ylim((10**-3,10**2))
    plt.tight_layout()
    plt.show()

if __name__ == "__main__":
    # Run all the tests!
    tests = np.array([test_roots_1_1,
                        test_roots_1_2,
                        test_roots_1_3,
                        test_roots_1_4,
                        test_roots_1_5,
                        test_roots_2_1,
                        test_roots_2_2,
                        test_roots_2_3,
                        test_roots_2_4,
                        test_roots_2_5,
                        test_roots_3_1,
                        test_roots_3_2,
                        test_roots_4_1,
                        test_roots_4_2,
                        test_roots_5,
                        test_roots_6_1,
                        test_roots_6_2,
                        test_roots_6_3,
                        test_roots_7_1,
                        test_roots_7_2,
                        test_roots_7_3,
                        test_roots_7_4,
                        test_roots_8_1,
                        test_roots_8_2,
                        test_roots_9_1,
                        test_roots_9_2,
                        test_roots_10])
    res_passes = np.zeros_like(tests,dtype=bool)
    norm_passes = np.zeros_like(tests,dtype=bool)
    times = np.zeros_like(tests)
    for i,test in enumerate(tests):
        t, passes = test()
        res_pass,norm_pass = passes
        res_passes[i] = res_pass
        norm_passes[i] = norm_pass
        times[i] = t
    print('\n\nSummary')
    print(f'Residual Test: Passed {np.sum(res_passes)} of 27, {100*np.mean(res_passes)}%')
    where_failed_res = np.where(~res_passes)[0]
    failed_res_tests = tests[where_failed_res]
    print(f'Failed Residual Test on \n{[t.__name__ for t in failed_res_tests]}')
    print(f'Norm Test    : Passed {np.sum(norm_passes)} of 27, {100*np.mean(norm_passes)}%')
    where_failed_norm = np.where(~norm_passes)[0]
    failed_norm_tests = tests[where_failed_norm]
    print(f'Failed Norm Test on \n{[t.__name__ for t in failed_norm_tests]}')
    plot_timings(tests,times)<|MERGE_RESOLUTION|>--- conflicted
+++ resolved
@@ -1,9 +1,5 @@
 import numpy as np
-<<<<<<< HEAD
-from yroots.Combined_Solver import solver as solve
-=======
 from yroots.Combined_Solver import solve
->>>>>>> 7bad0a43
 from time import time
 from matplotlib import pyplot as plt
 # TODO Description of where these tests come from, links to relevant papers,
@@ -310,15 +306,6 @@
 
 def test_roots_1_1():
     # Test 1.1
-<<<<<<< HEAD
-        f = lambda x,y: 144*(x**4+y**4)-225*(x**2+y**2) + 350*x**2*y**2+81
-        g = lambda x,y: y-x**6
-        start = time()
-        yroots = solve([f,g],np.array([-1,-1]),np.array([1,1]), [3,3])
-        t = time() - start
-        actual_roots = np.load('Polished_results/polished_1.1.npy')
-        chebfun_roots = np.loadtxt('Chebfun_results/test_roots_1.1.csv', delimiter=',')
-=======
     f = lambda x,y: 144*(x**4+y**4)-225*(x**2+y**2) + 350*x**2*y**2+81
     g = lambda x,y: y-x**6
     funcs = [f,g]
@@ -328,7 +315,6 @@
     t = time() - start
     actual_roots = np.load('Polished_results/polished_1.1.npy')
     chebfun_roots = np.loadtxt('Chebfun_results/test_roots_1.1.csv', delimiter=',')
->>>>>>> 7bad0a43
 
     return t, verbose_pass_or_fail([f,g], yroots, actual_roots, 1.1, cheb_roots=chebfun_roots)
 
@@ -340,23 +326,14 @@
     funcs = [f,g]
     a,b = np.array([-1,-1]), np.array([1,1])
     start = time()
-<<<<<<< HEAD
-    yroots = solve([f,g],np.array([-1,-1]),np.array([1,1]), [3,3])
-=======
-    yroots = solve(funcs,a,b)
->>>>>>> 7bad0a43
+    yroots = solve(funcs,a,b)
     t = time() - start
 
     #TODO: SPEAK TO KATE ABOUT THIS
     # Get Polished results (Newton polishing misses roots)
-<<<<<<< HEAD
-    #We got rid of the tolerance here. We used to have: abs_approx_tol=[1e-8, 1e-12], rel_approx_tol=[1e-15, 1e-18]
-    yroots2 = solve([f,g],np.array([-1,-1]),np.array([1,1]), [3,3])
-=======
     # yroots2 = solve([f,g],[-1,-1],[1,1], abs_approx_tol=[1e-8, 1e-12], rel_approx_tol=[1e-15, 1e-18],\
     #             max_cond_num=[1e5, 1e2], good_zeros_factor=[100,100], min_good_zeros_tol=[1e-5, 1e-5],\
     #             check_eval_error=[True,True], check_eval_freq=[1,2], plot=False, target_tol=[1e-13, 1e-13])
->>>>>>> 7bad0a43
     actual_roots = np.load('Polished_results/polished_1.2.npy')
     chebfun_roots = np.loadtxt('Chebfun_results/test_roots_1.2.csv', delimiter=',')
 
@@ -371,11 +348,7 @@
     funcs = [f,g]
     a,b = np.array([-1,-1]), np.array([1,1])
     start = time()
-<<<<<<< HEAD
-    yroots = solve([f,g],np.array([-1,-1]),np.array([1,1]), [3,3])
-=======
-    yroots = solve(funcs,a,b)
->>>>>>> 7bad0a43
+    yroots = solve(funcs,a,b)
     t = time() - start
     actual_roots = np.load('Polished_results/polished_1.3.npy')
     chebfun_roots = np.loadtxt('Chebfun_results/test_roots_1.3.csv', delimiter=',')
@@ -389,11 +362,7 @@
     funcs = [f,g]
     a,b = np.array([-1,-1]), np.array([1,1])
     start = time()
-<<<<<<< HEAD
-    yroots = solve([f,g],np.array([-1,-1]),np.array([1,1]), [3,3])
-=======
-    yroots = solve(funcs,a,b)
->>>>>>> 7bad0a43
+    yroots = solve(funcs,a,b)
     t = time() - start
     # Single root has to be in matrix form because yroots
     # returns the roots in matrix form.
@@ -409,11 +378,7 @@
     funcs = [f,g]
     a,b = np.array([-1,-1]), np.array([1,1])
     start = time()
-<<<<<<< HEAD
-    yroots = solve([f,g],np.array([-1,-1]),np.array([1,1]), [3,3])
-=======
-    yroots = solve(funcs,a,b)
->>>>>>> 7bad0a43
+    yroots = solve(funcs,a,b)
     t = time() - start
     # Single root has to be in matrix form because yroots
     # returns the roots in matrix form.
@@ -431,11 +396,7 @@
     funcs = [f,g]
     a,b = np.array([-1,-1]), np.array([1,1])
     start = time()
-<<<<<<< HEAD
-    yroots = solve([f,g],np.array([-1,-1]),np.array([1,1]), [3,3])
-=======
-    yroots = solve(funcs,a,b)
->>>>>>> 7bad0a43
+    yroots = solve(funcs,a,b)
     t = time() - start
     actual_roots = np.load('Polished_results/polished_2.1.npy')
     chebfun_roots = np.loadtxt('Chebfun_results/test_roots_2.1.csv', delimiter=',')
@@ -450,11 +411,7 @@
     funcs = [f,g]
     a,b = np.array([-1,-1]), np.array([1,1])
     start = time()
-<<<<<<< HEAD
-    yroots = solve([f,g],np.array([-1,-1]),np.array([1,1]), [3,3])
-=======
-    yroots = solve(funcs,a,b)
->>>>>>> 7bad0a43
+    yroots = solve(funcs,a,b)
     t = time() - start
     actual_roots = np.load('Polished_results/polished_2.2.npy')
     chebfun_roots = np.loadtxt('Chebfun_results/test_roots_2.2.csv', delimiter=',')
@@ -469,11 +426,7 @@
     funcs = [f,g]
     a,b = np.array([-1,-1]), np.array([1,1])
     start = time()
-<<<<<<< HEAD
-    yroots = solve([f,g],np.array([-1,-1]),np.array([1,1]), [3,3])
-=======
-    yroots = solve(funcs,a,b)
->>>>>>> 7bad0a43
+    yroots = solve(funcs,a,b)
     t = time() - start
     actual_roots = np.load('Polished_results/polished_2.3.npy')
     chebfun_roots = np.loadtxt('Chebfun_results/test_roots_2.3.csv', delimiter=',')
@@ -488,11 +441,7 @@
     funcs = [f,g]
     a,b = np.array([-1,-1]), np.array([1,1])
     start = time()
-<<<<<<< HEAD
-    yroots = solve([f,g],np.array([-1,-1]),np.array([1,1]), [3,3])
-=======
-    yroots = solve(funcs,a,b)
->>>>>>> 7bad0a43
+    yroots = solve(funcs,a,b)
     t = time() - start
     actual_roots = np.load('Polished_results/polished_2.4.npy')
     chebfun_roots = np.loadtxt('Chebfun_results/test_roots_2.4.csv', delimiter=',')
@@ -507,11 +456,7 @@
     funcs = [f,g]
     a,b = np.array([-1,-1]), np.array([1,1])
     start = time()
-<<<<<<< HEAD
-    yroots = solve([f,g],np.array([-4,-4]),np.array([4,4]), [3,3])
-=======
-    yroots = solve(funcs,a,b)
->>>>>>> 7bad0a43
+    yroots = solve(funcs,a,b)
     t = time() - start
     actual_roots = np.load('Polished_results/polished_2.5.npy')
     chebfun_roots = np.loadtxt('Chebfun_results/test_roots_2.5.csv', delimiter=',')
@@ -527,11 +472,7 @@
     funcs = [f,g]
     a,b = np.array([-1,-1]), np.array([1,1])
     start = time()
-<<<<<<< HEAD
-    yroots = solve([f,g],np.array([-1,-1]),np.array([1,1]), [3,3])
-=======
-    yroots = solve(funcs,a,b)
->>>>>>> 7bad0a43
+    yroots = solve(funcs,a,b)
     t = time() - start
     actual_roots = np.load('Polished_results/polished_3.1.npy')
     chebfun_roots = np.loadtxt('Chebfun_results/test_roots_3.1.csv', delimiter=',')
@@ -545,13 +486,6 @@
     funcs = [f,g]
     a,b = np.array([-1,-1]), np.array([1,1])
     start = time()
-<<<<<<< HEAD
-    yroots = solve([f,g],np.array([-1,-1]),np.array([1,1]), [3,3])
-    t = time() - start
-    actual_roots = np.load('Polished_results/polished_3.2.npy')
-
-    yroots2 = solve([f,g],np.array([-1,-1]),np.array([1,1]), [3,3], abs_approx_tol=[1e-8, 1e-15], rel_approx_tol=[1e-12, 1e-29])
-=======
     yroots = solve(funcs,a,b)
     t = time() - start
     actual_roots = np.load('Polished_results/polished_3.2.npy')
@@ -560,7 +494,6 @@
     # yroots2 = solve([f,g],[-1,-1],[1,1], abs_approx_tol=[1e-8, 1e-15], rel_approx_tol=[1e-12, 1e-29],\
     #             max_cond_num=[1e5, 1e2], good_zeros_factor=[100,100], min_good_zeros_tol=[1e-5, 1e-5],\
     #             check_eval_error=[True,True], check_eval_freq=[1,1], plot=False)
->>>>>>> 7bad0a43
 
     chebfun_roots = np.loadtxt('Chebfun_results/test_roots_3.2.csv', delimiter=',')
     actual_roots = chebfun_roots
@@ -577,11 +510,7 @@
     funcs = [f,g]
     a,b = np.array([-1,-1]), np.array([1,1])
     start = time()
-<<<<<<< HEAD
-    yroots = solve([f,g],np.array([-1,-1]),np.array([1,1]), [3,3])
-=======
-    yroots = solve(funcs,a,b)
->>>>>>> 7bad0a43
+    yroots = solve(funcs,a,b)
     t = time() - start
     actual_roots = np.load('Polished_results/polished_4.1.npy')
     chebfun_roots = np.loadtxt('Chebfun_results/test_roots_4.1.csv', delimiter=',')
@@ -613,11 +542,7 @@
     funcs = [f,g]
     a,b = np.array([-1,-1]), np.array([1,1])
     start = time()
-<<<<<<< HEAD
-    yroots = solve([f,g],np.array([-1, -1]),np.array([1,1]), [3,3])
-=======
-    yroots = solve(funcs,a,b)
->>>>>>> 7bad0a43
+    yroots = solve(funcs,a,b)
     t = time() - start
     actual_roots = np.load('Polished_results/polished_4.2.npy')
     chebfun_roots = np.loadtxt('Chebfun_results/test_roots_4.2.csv', delimiter=',')
@@ -633,11 +558,7 @@
     funcs = [f,g]
     a,b = np.array([-2,-2]), np.array([2,2])
     start = time()
-<<<<<<< HEAD
-    yroots = solve([f,g],np.array([-2,-2]),np.array([2,2]), [3,3])
-=======
-    yroots = solve(funcs,a,b)
->>>>>>> 7bad0a43
+    yroots = solve(funcs,a,b)
     t = time() - start
     actual_roots = np.load('Polished_results/polished_5.1.npy')
     chebfun_roots = np.loadtxt('Chebfun_results/test_roots_5.1.csv', delimiter=',')
@@ -652,11 +573,7 @@
     funcs = [f,g]
     a,b = np.array([-1,-1]), np.array([1,1])
     start = time()
-<<<<<<< HEAD
-    yroots = solve([f,g],np.array([-1,-1]),np.array([1,1]), [3,3])
-=======
-    yroots = solve(funcs,a,b)
->>>>>>> 7bad0a43
+    yroots = solve(funcs,a,b)
     t = time() - start
     actual_roots = np.load('Polished_results/polished_6.1.npy')
     chebfun_roots = np.loadtxt('Chebfun_results/test_roots_6.1.csv', delimiter=',')
@@ -673,11 +590,7 @@
     funcs = [f,g]
     a,b = np.array([-1,-1]), np.array([1,1])
     start = time()
-<<<<<<< HEAD
-    yroots = solve([f,g],np.array([-1,-1]),np.array([1,1]), [3,3])
-=======
-    yroots = solve(funcs,a,b)
->>>>>>> 7bad0a43
+    yroots = solve(funcs,a,b)
     t = time() - start
     actual_roots = np.array([[1/10000,-1/20000],[1/10000, 1/5000],[-2/np.sqrt(5),1/np.sqrt(5)],[-1/np.sqrt(5),-2/np.sqrt(5)],[1/np.sqrt(5),2/np.sqrt(5)],[2/np.sqrt(5),-1/np.sqrt(5)]])
     chebfun_roots = np.loadtxt('Chebfun_results/test_roots_6.2.csv', delimiter=',')
@@ -692,11 +605,7 @@
     funcs = [f,g]
     a,b = np.array([-1,-1]), np.array([1,1])
     start = time()
-<<<<<<< HEAD
-    yroots = solve([f,g],np.array([-1,-1]),np.array([1,1]), [3,3])
-=======
-    yroots = solve(funcs,a,b)
->>>>>>> 7bad0a43
+    yroots = solve(funcs,a,b)
     t = time() - start
     actual_roots = np.load('Polished_results/polished_6.3.npy')
     chebfun_roots = np.loadtxt('Chebfun_results/test_roots_6.3.csv', delimiter=',')
@@ -711,11 +620,7 @@
     funcs = [f,g]
     a,b = np.array([-1,-1]), np.array([1,1])
     start = time()
-<<<<<<< HEAD
-    yroots = solve([f,g],np.array([-1,-1]),np.array([1,1]), [3,3])
-=======
-    yroots = solve(funcs,a,b)
->>>>>>> 7bad0a43
+    yroots = solve(funcs,a,b)
     t = time() - start
     actual_roots = np.load('Polished_results/polished_7.1.npy')
     chebfun_roots = np.loadtxt('Chebfun_results/test_roots_7.1.csv', delimiter=',')
@@ -731,11 +636,7 @@
     funcs = [f,g,h]
     a,b = np.array([-1,-1]), np.array([1,1])
     start = time()
-<<<<<<< HEAD
-    yroots = solve([f,g],np.array([-1,-1]),np.array([1,1]), [3,3])
-=======
-    yroots = solve(funcs,a,b)
->>>>>>> 7bad0a43
+    yroots = solve(funcs,a,b)
     t = time() - start
     actual_roots = np.load('Polished_results/polished_7.2.npy')
     chebfun_roots = np.loadtxt('Chebfun_results/test_roots_7.2.csv', delimiter=',')
@@ -751,11 +652,7 @@
     funcs = [f,g]
     a,b = np.array([-1e-9, -1e-9]), np.array([1e-9, 1e-9])
     start = time()
-<<<<<<< HEAD
-    yroots = solve([f,g],np.array([-1e-9,-1e-9]), np.array([1e-9, 1e-9]), [3,3])
-=======
-    yroots = solve(funcs,a,b)
->>>>>>> 7bad0a43
+    yroots = solve(funcs,a,b)
     t = time() - start
     actual_roots = np.load('Polished_results/polished_7.3.npy')
     chebfun_roots = np.loadtxt('Chebfun_results/test_roots_7.3.csv', delimiter=',')
@@ -771,11 +668,7 @@
     funcs = [f,g]
     a,b = np.array([-1,-1]), np.array([1,1])
     start = time()
-<<<<<<< HEAD
-    yroots = solve([f,g],np.array([-1,-1]),np.array([1,1]), [3,3])
-=======
-    yroots = solve(funcs,a,b)
->>>>>>> 7bad0a43
+    yroots = solve(funcs,a,b)
     t = time() - start
     actual_roots = np.load('Polished_results/polished_7.4.npy')
     chebfun_roots = np.loadtxt('Chebfun_results/test_roots_7.4.csv', delimiter=',')
@@ -789,11 +682,7 @@
     funcs = [f,g]
     a,b = np.array([-1,-1]), np.array([1,1])
     start = time()
-<<<<<<< HEAD
-    yroots = solve([f,g],np.array([-1,-1]),np.array([1,1]), [3,3])
-=======
-    yroots = solve(funcs,a,b)
->>>>>>> 7bad0a43
+    yroots = solve(funcs,a,b)
     t = time() - start
     actual_roots = np.load('Polished_results/polished_8.1.npy')
     chebfun_roots = np.loadtxt('Chebfun_results/test_roots_8.1.csv', delimiter=',')
@@ -807,11 +696,7 @@
     funcs = [f,g]
     a,b = np.array([-1,-1]), np.array([1,1])
     start = time()
-<<<<<<< HEAD
-    yroots = solve([f,g],np.array([-1,-1]),np.array([1,1]), [3,3])
-=======
-    yroots = solve(funcs,a,b)
->>>>>>> 7bad0a43
+    yroots = solve(funcs,a,b)
     t = time() - start
     actual_roots = np.load('Polished_results/polished_8.2.npy')
     chebfun_roots = np.loadtxt('Chebfun_results/test_roots_8.2.csv', delimiter=',')
@@ -827,11 +712,7 @@
     funcs = [f,g]
     a,b = np.array([-1,-1]), np.array([1,1])
     start = time()
-<<<<<<< HEAD
-    yroots = solve([f,g],np.array([-1,-1]),np.array([1,1]), [3,3])
-=======
-    yroots = solve(funcs,a,b)
->>>>>>> 7bad0a43
+    yroots = solve(funcs,a,b)
     t = time() - start
     actual_roots = np.load('Polished_results/polished_9.1.npy')
     chebfun_roots = np.loadtxt('Chebfun_results/test_roots_9.1.csv', delimiter=',')
@@ -846,11 +727,7 @@
     funcs = [f,g]
     a,b = np.array([-1,-1]), np.array([1,1])
     start = time()
-<<<<<<< HEAD
-    yroots = solve([f,g],np.array([-1,-1]),np.array([1,1]), [3,3])
-=======
-    yroots = solve(funcs,a,b)
->>>>>>> 7bad0a43
+    yroots = solve(funcs,a,b)
     t = time() - start
     actual_roots = np.load('Polished_results/polished_9.2.npy')
     chebfun_roots = np.loadtxt('Chebfun_results/test_roots_9.2.csv', delimiter=',')
@@ -865,11 +742,7 @@
     funcs = [f,g]
     a,b = np.array([-1,-1]), np.array([1,1])
     start = time()
-<<<<<<< HEAD
-    yroots = solve([f,g],np.array([-1,-1]),np.array([1,1]), [3,3])
-=======
-    yroots = solve(funcs,a,b)
->>>>>>> 7bad0a43
+    yroots = solve(funcs,a,b)
     t = time() - start
     actual_roots = np.array([[1, -1.0], [1, -0.875], [1, -0.75], [1, -0.625], [1, -0.5], [1, -0.375],
                             [1, -0.25], [1, -0.125], [1, 0.0], [1, 0.125], [1, 0.25], [1, 0.375],
