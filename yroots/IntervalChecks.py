--- conflicted
+++ resolved
@@ -939,14 +939,9 @@
                 i,j = where_nonzero
                 #with symmetric matrices, we only need to store the lower part
                 A[j,i] = test_coeff[spot].copy()
-<<<<<<< HEAD
-                #todo: see if we can store this in only one half of A
-                A[i,j] = test_coeff[spot].copy()
-=======
                 A[i,j] = A[j,i]
                 #todo: see if we can store this in only one half of A
-               
->>>>>>> 4abb8b36
+
             else:
                 #coeff of pure quadratic terms
                 i = where_nonzero[0]
