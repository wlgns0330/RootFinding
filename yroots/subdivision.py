"""
Subdivision provides a solve function that finds roots of a set of functions
by approximating the functions with Chebyshev polynomials.
When the approximation is performed on a sufficiently small interval,
the approximation degree is small enough to be solved efficiently.

"""

import numpy as np
from scipy.fftpack import fftn
from yroots.OneDimension import divCheb,divPower,multCheb,multPower,solve
from yroots.Division import division
from yroots.Multiplication import multiplication
from yroots.utils import clean_zeros_from_matrix, slice_top, MacaulayError, \
                        get_var_list, ConditioningError, TooManyRoots, Tolerances, \
                        solve_linear, Memoize
from yroots.polynomial import MultiCheb
from yroots.IntervalChecks import IntervalData
from yroots.RootTracker import RootTracker
from itertools import product
from matplotlib import pyplot as plt
from scipy.linalg import lu
import time
import warnings
from numba import jit

def solve(funcs, a, b, rel_approx_tol=1.e-15, abs_approx_tol=1.e-12,
          max_cond_num=1e5, good_zeros_factor=100, min_good_zeros_tol=1e-5,
          check_eval_error=True, check_eval_freq=1, plot=False,
          plot_intervals=False, deg=None, target_deg=None, max_level=999,
          return_potentials=False, method='svd', target_tol=1.e-16):
    """
    Finds the real roots of the given list of functions on a given interval.

    All of the tolerances can be passed in as numbers of iterable types. If
    multiple are passed in as iterable types they must have the same length.
    When the length is more than 1, they are used one after the other to polish
    the roots.

    Parameters
    ----------
    funcs : list of vectorized, callable functions
        Functions to find the common roots of.
        More efficient if functions have an 'evaluate_grid' method handle
        function evaluation at an grid of points.
    a : numpy array
        The lower bound on the interval.
    b : numpy array
        The upper bound on the interval.
    rel_approx_tol : float or list
        The relative tolerance used in the approximation tolerance. The error is bouned by
        error < abs_approx_tol + rel_approx_tol * inf_norm_of_approximation
    abs_approx_tol : float or list
        The absolute tolerance used in the approximation tolerance. The error is bouned by
        error < abs_approx_tol + rel_approx_tol * inf_norm_of_approximation
    max_cond_num : float or list
        The maximum condition number of the Macaulay Matrix Reduction
    macaulay_zero_tol : float or list
        What is considered 0 in the macaulay matrix reduction.
    good_zeros_factor : float or list
        Multiplying this by the approximation error gives how far outside of [-1,1] a root can
        be and still be considered inside the interval.
    min_good_zeros_tol : float or list
        The smallest the good_zeros_tol can be, which is how far outside of [-1,1] a root can
        be and still be considered inside the interval.
    check_eval_error : bool
        Whether to compute the evaluation error on the fly and replace the approx tol with it.
    check_eval_freq : int
        The evaluation error will be computed on levels that are multiples of this.
    plot : bool
        If True plots the zeros-loci of the functions along with the computed roots
    plot_intervals : bool
        If True, plot is True, and the functions are 2 dimensional, plots what check/method solved
        each part of the interval.
    deg : int
        The degree used for the approximation. If None, the following degrees
        are used.
        Degree 50 for 1D functions.
        Degree 9 for 2D functions.
        Degree 5 for 3D functions.
        Degree 3 for 4D functions.
        Degree 2 for 5D functions and above.
    target_deg : int
        The degree the approximation needs to be trimmed down to before the
        Macaulay solver is called. If unspecified, it will either be 5 (for 2D
        functions) or match the deg argument.
    max_level : int
        The maximum levels deep the recursion will go. Increasing it above 999 may result in recursion error!
    return_potentials : bool
        If True, returns the potential roots. Else, it does not.
    method : str (optional)
        The method to use when reducing the Macaulay matrix. Valid options are
        svd, tvb, and qrt.
    target_tol : float
        The final absolute approximation tolerance to use before using any sort
        of solver (Macaulay, linear, etc).

    If finding roots of a univariate function, `funcs` does not need to be a list,
    and `a` and `b` can be floats instead of arrays.

    Returns
    -------
    zeros : numpy array
        The common zeros of the polynomials. Each row is a root.
    """
    # Detect the dimension
    if not isinstance(funcs,list):
        dim = 1
    else:
        dim = len(funcs)

    # make a and b the right type
    a = np.float64(a)
    b = np.float64(b)

    # Choose an appropriate max degree for the given dimension if none is specified.
    if deg is None:
        deg_dim = {1: 100, 2:20, 3:9, 4:9}
        if dim > 4:
            deg = 2
        else:
            deg = deg_dim[dim]

    # Choose an appropriate target degree if none is specified
    if target_deg is None:
        if dim > 4:
            target_deg = 2
        else:
            target_deg = 3

    # Sets up the tolerances.
    tols = Tolerances(rel_approx_tol=rel_approx_tol,
                      abs_approx_tol=abs_approx_tol,
                      max_cond_num=max_cond_num,
                      good_zeros_factor=good_zeros_factor,
                      min_good_zeros_tol=min_good_zeros_tol,
                      check_eval_error=check_eval_error,
                      check_eval_freq=check_eval_freq,
                      target_tol=target_tol)
    tols.nextTols()

    # Set up the interval data and root tracker classes
    interval_data = IntervalData(a,b)
    root_tracker = RootTracker()

    if dim == 1:
        # In one dimension, we don't use target_deg; it's the same as deg
        target_deg = deg
        solve_func = subdivision_solve_1d
        if isinstance(funcs,list):
            funcs = funcs[0]
    else:
        solve_func = subdivision_solve_nd

    # Initial Solve
    solve_func(funcs, a, b, deg, target_deg, interval_data, \
              root_tracker, tols, max_level, method=method)
    root_tracker.keep_possible_duplicates()

    # Polishing
    while tols.nextTols():
        polish_intervals = root_tracker.get_polish_intervals()
        interval_data.add_polish_intervals(polish_intervals)
        for new_a, new_b in polish_intervals:
            interval_data.start_polish_interval()
            solve_func(funcs,new_a,new_b,deg,target_deg,interval_data,root_tracker,tols,max_level,method=method)
            root_tracker.keep_possible_duplicates(),
    print("\rPercent Finished: 100%{}".format(' '*50))

    # Print results
    interval_data.print_results()

    # Plotting
    if plot:
        if dim == 1:
            x = np.linspace(a,b,1000)
            plt.plot(x,funcs(x),color='k')
            plt.plot(np.real(root_tracker.roots),np.zeros(len(root_tracker.roots)),'o',color = 'none',markeredgecolor='r')
            plt.show()
        elif dim == 2:
            interval_data.plot_results(funcs, root_tracker.roots, plot_intervals)

    if len(root_tracker.potential_roots) != 0:
        warnings.warn("Some intervals subdivided too deep and some potential roots were found. To access these roots, rerun the solver with the keyword return_potentials=True")

    if return_potentials:
        return root_tracker.roots, root_tracker.potential_roots
    else:
        return root_tracker.roots

@jit
def transform(x,a,b):
    """Transforms points from the interval [-1,1] to the interval [a,b].

    Parameters
    ----------
    x : numpy array
        The points to be tranformed.
    a : float or numpy array
        The lower bound on the interval. Float if one-dimensional, numpy array if multi-dimensional
    b : float or numpy array
        The upper bound on the interval. Float if one-dimensional, numpy array if multi-dimensional

    Returns
    -------
    transform : numpy array
        The transformed points.
    """
    return ((b-a)*x+(b+a))/2

def chebyshev_block_copy(values_block):
    """This functions helps avoid double evaluation of functions at
    interpolation points. It takes in a tensor of function evaluation values
    and copies these values to a new tensor appropriately to prepare for
    chebyshev interpolation.

    Parameters
    ----------
    values_block : numpy array
      block of values from function evaluation
    Returns
    -------
    values_cheb : numpy array
      chebyshev interpolation values
    """
    dim = values_block.ndim
    deg = values_block.shape[0] - 1
    values_cheb = np.empty(tuple([2*deg])*dim, dtype=values_block.dtype)

    for block in product([False,True],repeat=dim):
        cheb_idx = [slice(0,deg+1)]*dim
        block_idx = [slice(None)]*dim
        for i,flip_dim in enumerate(block):
            if flip_dim:
                cheb_idx[i] = slice(deg+1,None)
                block_idx[i] = slice(deg-1,0,-1)
        values_cheb[tuple(cheb_idx)] = values_block[tuple(block_idx)]
    return values_cheb

def interval_approximate_1d(f,a,b,deg,inf_norm=None, return_bools=False):
    """Finds the chebyshev approximation of a one-dimensional function on an interval.

    Parameters
    ----------
    f : function from R -> R
        The function to interpolate.
    a : float
        The lower bound on the interval.
    b : float
        The upper bound on the interval.
    deg : int
        The degree of the interpolation.
    inf_norm : float
        The inf_norm of the function, if already computed.
    return_bools : bool
        Whether or not to return change_sign.
    Returns
    -------
    coeffs : numpy array
        The coefficient of the chebyshev interpolating polynomial.
    inf_norm : float
        The inf_norm of the function
    change_sign : bool
        Whether or not the function changes sign over the interval.
    """
    extrema = transform(np.cos((np.pi*np.arange(2*deg))/deg),a,b)
    values = f(extrema)

    if inf_norm is not None:
        inf_norm = max(np.max(np.abs(values)), inf_norm)
    else:
        inf_norm = np.max(np.abs(values))

    coeffs = np.real(np.fft.fft(values/deg))
    coeffs[0]/=2
    coeffs[deg]/=2

    if return_bools:
        # Check to see if the sign changes on the interval
<<<<<<< HEAD
        sign_change = np.abs(np.sum(np.sign(values))) != 2*deg
=======
        is_positive = values > 0
        sign_change = any(is_positive) and any(~is_positive)
>>>>>>> 1c71b769
        return coeffs[:deg+1], inf_norm, sign_change

    return coeffs[:deg+1], inf_norm

@Memoize
def get_cheb_grid(deg, dim, has_eval_grid):
    """Helper function for interval_approximate_nd.

    Parameters
    ----------
    deg : int
        The interpolation degree.
    dim : int
        The interpolation dimension.

    Returns
    -------
    get_cheb_grid : numpy array
        The chebyshev grid used to evaluate the functions in interval_approximate_nd
    """
    if has_eval_grid:
        cheb_values = np.cos(np.arange(deg+1)*np.pi/deg)
        return np.column_stack([cheb_values]*dim)
    else:
        cheb_values = np.cos(np.arange(deg+1)*np.pi/deg)
        cheb_grids = np.meshgrid(*([cheb_values]*dim), indexing='ij')
        flatten = lambda x: x.flatten()
        return np.column_stack(tuple(map(flatten, cheb_grids)))

def interval_approximate_nd(f,a,b,deg,return_bools=False,inf_norm=None):
    """Finds the chebyshev approximation of an n-dimensional function on an interval.

    Parameters
    ----------
    f : function from R^n -> R
        The function to interpolate.
    a : numpy array
        The lower bound on the interval.
    b : numpy array
        The upper bound on the interval.
    deg : numpy array
        The degree of the interpolation in each dimension.
    return_bools: bool
        whether to return bools which indicate if the function changes sign or not
    inf_norm : float
        The inf_norm of the function, if already computed

    Returns
    -------
    coeffs : numpy array
        The coefficient of the chebyshev interpolating polynomial.
    change_sign: numpy array (Optional)
        list of which subintervals change sign
    inf_norm : float
        The inf_norm of the function
    """
    if len(a)!=len(b):
        raise ValueError("Interval dimensions must be the same!")

    dim = len(a)

    if hasattr(f,"evaluate_grid"):
        cheb_points = transform(get_cheb_grid(deg, dim, True), a, b)
        values_block = f.evaluate_grid(cheb_points)
    else:
        cheb_points = transform(get_cheb_grid(deg, dim, False), a, b)
        cheb_points = [cheb_points[:,i] for i in range(dim)]
        values_block = f(*cheb_points).reshape(*([deg+1]*dim))

    # figure out on which subintervals the function changes sign
    if return_bools:
        change_sign = [False]*(2**dim)
<<<<<<< HEAD
        # change_sign = changes_sign(deg, dim, values_block)
=======
>>>>>>> 1c71b769


    values = chebyshev_block_copy(values_block)

    if inf_norm is not None:
        inf_norm = max(np.max(np.abs(values_block)), inf_norm)
    else:
        inf_norm = np.max(np.abs(values_block))

    coeffs = np.real(fftn(values/deg**dim))

    for i in range(dim):
        # construct slices for the first and degs[i] entry in each dimension
        idx0 = [slice(None)] * dim
        idx0[i] = 0

        idx_deg = [slice(None)] * dim
        idx_deg[i] = deg

        # halve the coefficients in each slice
        coeffs[tuple(idx0)] /= 2
        coeffs[tuple(idx_deg)] /= 2

    slices = [slice(0,deg+1)]*dim
    if return_bools:
        return coeffs[tuple(slices)], change_sign, inf_norm
    else:
        return coeffs[tuple(slices)], inf_norm

def changes_sign(deg, dim, values_block):
    """Finds on what intervals the function evaluations change sign (if at all).

    Parameters
    ----------
    deg : int 
        The approximation degree used for Chebyshev interpolation.
    dim : int
        The dimension of the system.
    values_block : ndarray
        Function evaluations on the Chebyshev point grid of the Chebyshev
        interpolationm.

    Returns
    -------
    change_sign : list of bools
        Whether or not the function changed signs on the interval. The slices
        are set up such that change_sign[i] corresponds with intervals[i] in
        the subinterval checks.
    """
    change_sign = [False]*(2**dim)
        
    # The slices are arranged this way to match up with the array of 
    # intervals in the subinterval checks.
    slice1 = slice(0, deg//2, 1)
    slice2 = slice(deg//2, deg + 1, 1)
    
    is_positive = values_block > 0

    for i, s in enumerate(product([slice1, slice2], repeat=dim)):
        # Check if the entries are either all positive or negative
        flat_slice = is_positive[s].flatten()
        change_sign[i] = any(flat_slice) and any(~flat_slice)

    return change_sign

def get_subintervals(a,b,dimensions,interval_data,polys,change_sign,approx_error,check_subintervals=False):
    """Gets the subintervals to divide a search interval into.

    Parameters
    ----------
    a : numpy array
        The lower bound on the interval.
    b : numpy array
        The upper bound on the interval.
    dimensions : numpy array
        The dimensions we want to cut in half.
    interval_data : IntervalData
        A class to run the subinterval checks and keep track of the solve progress
    polys : list
        A list of MultiCheb polynomials representing the function approximations on the
        interval to subdivide. Used in the subinterval checks.
    change_sign : list
        A list of bools of whether we know the functions can change sign on the subintervals.
        Used in the subinterval checks.
    approx_error: list of floats
        The bound of the sup norm error of the chebyshev approximation.
    check_subintervals : bool
        If True runs the subinterval checks to throw out intervals where the functions are never 0.

    Returns
    -------
    subintervals : list
        Each element of the list is a tuple containing an a and b, the lower and upper bounds of the interval.
    """
    RAND = 0.5139303900908738
    subintervals = []
    diffs1 = ((b-a)*RAND)[dimensions]
    diffs2 = ((b-a)-(b-a)*RAND)[dimensions]

    for subset in product([False,True], repeat=len(dimensions)):
        subset = np.array(subset)
        aTemp = a.copy()
        bTemp = b.copy()
        aTemp[dimensions] += (~subset)*diffs1
        bTemp[dimensions] -= subset*diffs2
        subintervals.append((aTemp,bTemp))

    if check_subintervals:
        # get intervals -1 to 1
        scaled_subintervals = get_subintervals(-np.ones_like(a),np.ones_like(a),dimensions,None,None,None,approx_error)
        return interval_data.check_subintervals(subintervals, scaled_subintervals, polys, change_sign, approx_error)
    else:
        return subintervals

def full_cheb_approximate(f,a,b,deg,abs_approx_tol,rel_approx_tol,good_deg=None):
    """Gives the full chebyshev approximation and checks if it's good enough.

    Parameters
    ----------
    f : function
        The function we approximate.
    a : numpy array
        The lower bound on the interval.
    b : numpy array
        The upper bound on the interval.
    deg : int
        The degree to approximate with.
    rel_approx_tol : float or list
        The relative tolerance used in the approximation tolerance. The error is bouned by
        error < abs_approx_tol + rel_approx_tol * inf_norm_of_approximation
    abs_approx_tol : float or list
        The absolute tolerance used in the approximation tolerance. The error is bouned by
        error < abs_approx_tol + rel_approx_tol * inf_norm_of_approximation
    good_deg : numpy array
        Interpoation degree that is guaranteed to give an approximation valid to within approx_tol.

    Returns
    -------
    coeff : numpy array
        The coefficient array of the interpolation. If it can't get a good approximation and needs to subdivide, returns None.
    bools: numpy array
        (2^n, 1) array of bools corresponding to which subintervals the function changes sign in
        If it cannot get a good approximation, it returns which directions to subdivide in.
    inf_norm : float
        The inf norm of f on [a,b]
    error : float
        The approximation error
    """
    # We don't know what degree we want
    if good_deg is None:
        good_deg = deg
    # Try degree deg and see if it's good enough
    coeff, inf_norm = interval_approximate_nd(f,a,b,good_deg)
    coeff2, bools, inf_norm = interval_approximate_nd(f,a,b,good_deg*2,return_bools=True, inf_norm=inf_norm)
    coeff2[slice_top(coeff)] -= coeff

    error = np.sum(np.abs(coeff2))
    if error > abs_approx_tol+rel_approx_tol*inf_norm:
        return None, bools, inf_norm, error
    else:
        return coeff, bools, inf_norm, error

def good_zeros_nd(zeros, imag_tol, real_tol):
    """Get the real zeros in the -1 to 1 interval in each dimension.

    Parameters
    ----------
    zeros : numpy array
        The zeros to be checked.
    imag_tol : float
        How large the imaginary part can be to still have it be considered real.
    real_tol : float
        How far the real part can be outside the interval [-1,1]^n and still be
        considered valid.

    Returns
    -------
    good_zeros : numpy array
        The real zeros in [-1,1]^n of the input zeros.
    """
    # Take care of the case where we found only 1 root
    if len(zeros.shape) == 1:
        mask = np.all(np.abs(zeros.imag) <= imag_tol,axis = 0)
        mask *= np.all(np.abs(zeros) <= 1 + real_tol,axis = 0)
    else:
        mask = np.all(np.abs(zeros.imag) <= imag_tol,axis = 1)
        mask *= np.all(np.abs(zeros) <= 1 + real_tol,axis = 1)

    return zeros[mask].real

def get_abs_approx_tol(func, deg, a, b):
    """ Gets an absolute approximation tolerance based on the assumption that
        on the interval of size linearization_size * 2, the function can be
        perfectly approximated by a low degree Chebyshev polynomial.

        Parameters
        ----------
            func : function
                Function to approximate.
            deg : int
                The degree to use to approximate the function on the interval.
            a : numpy array
                The lower bounds of the interval on which to approximate.
            b : numpy array
                The upper bounds of the interval on which to approximate.

        Returns
        -------
            abs_approx_tol : float
                The calculated absolute approximation tolerance based on the
                noise of the function on the small interval.
    """
    dim = len(a)

    # Half the width of the smaller interval -- about 100*machine_epsilon
    linearization_size = 2.220446049250313e-14
    
    # Get a random small interval from [-1,1] and transform so it's 
    # within [a,b]
    x = transform(random_point(dim), a, b)
    a2 = np.array(x - linearization_size)
    b2 = np.array(x + linearization_size)
    
    # Approximate with a low degree Chebyshev polynomial
    coeff = interval_approximate_nd(func,a2,b2,2*deg)[0]
    coeff[:deg,:deg] = 0
    
    # Sum up coeffieicents that are assumed to be just noise
    abs_approx_tol = np.sum(np.abs(coeff))

    # Divide by the number of spots that were summed up.
    numSpots = (deg*2)**dim - (deg)**dim

    # Multiply by 10 to give a looser tolerance (speed-up)
    return abs_approx_tol*10 / numSpots

@Memoize
def random_point(dim):
    """Gets a random point from [-1, 1]^dim that's used for get_abs_approx_tol.
    Since this is Memoized, subsequent calls will be a lot faster.
    
    Parameters
    ----------
        dim : int
            The dimension of the system/how many samples to take from [0,1].
    
    Returns
    -------
        numpy array
            The random point that haas dim entries.
    """
    np.random.seed(0)
    # Scale the points so that they're each within [-1, 1]
    return np.random.rand(dim)*2 - 1

def subdivision_solve_nd(funcs,a,b,deg,target_deg,interval_data,root_tracker,tols,max_level,good_degs=None,level=0, method='svd', use_target_tol=False):
    """Finds the common zeros of the given functions.

    All the zeros will be stored in root_tracker.

    Parameters
    ----------
    funcs : list
        Each element of the list is a callable function.
    a : numpy array
        The lower bound on the interval.
    b : numpy array
        The upper bound on the interval.
    deg : int
        The degree to approximate with in the chebyshev approximation.
    target_deg : int
        The degree to subdivide down to before building the Macaulay matrix.
    interval_data : IntervalData
        A class to run the subinterval checks and keep track of the solve progress
    root_tracker : RootTracker
        A class to keep track of the roots that are found.
    tols : Tolerances
        The tolerances to be used.
    max_level : int
        The maximum level for the recursion
    good_degs : numpy array
        Interpoation degrees that are guaranteed to give an approximation valid to within approx_tol.
    level : int
        The current level of the recursion.
    method : str (optional)
        The method to use when reducing the Macaulay matrix. Valid options are
        svd, tvb, and qrt.
    use_target_tol : bool
        Whether or not to use tols.target_tol when making approximations. This
        is necessary to get a sufficiently accurate approximation from which to
        build the Macaulay matrix and run the solver.
    """
    if level >= max_level:
        # TODO Refine case where there may be a root and it goes too deep.
        interval_data.track_interval("Too Deep", [a, b])
        # Return potential roots if the residuals are small
        root_tracker.add_potential_roots((a + b)/2, a, b, "Too Deep.")
        return

    if tols.check_eval_error:
        # Using the first abs_approx_tol
        if not use_target_tol:
            tols.abs_approx_tol = tols.abs_approx_tols[tols.currTol]
            if level%tols.check_eval_freq == 0:
                numSpots = (deg*2)**len(a) - (deg)**len(a)
                for func in funcs:
                    tols.abs_approx_tol = max(tols.abs_approx_tol, numSpots * get_abs_approx_tol(func, 3, a, b))
        # Using target_tol
        else:
            tols.target_tol = tols.target_tols[tols.currTol]
            if level%tols.check_eval_freq == 0:
                numSpots = (deg*2)**len(a) - (deg)**len(a)
                for func in funcs:
                    tols.target_tol = max(tols.target_tol, numSpots * get_abs_approx_tol(func, 3, a, b))

    cheb_approx_list = []
    interval_data.print_progress()
    dim = len(a)
    if good_degs is None:
        good_degs = [None]*len(funcs)
    inf_norms = []
    approx_errors = []
    # Get the chebyshev approximations
    for func, good_deg in zip(funcs, good_degs):
        if use_target_tol:
            coeff,change_sign,inf_norm,approx_error = full_cheb_approximate(func,a,b,deg,tols.target_tol,tols.rel_approx_tol, good_deg)
        else:
            coeff,change_sign,inf_norm,approx_error = full_cheb_approximate(func,a,b,deg,tols.abs_approx_tol,tols.rel_approx_tol, good_deg)
        inf_norms.append(inf_norm)
        approx_errors.append(approx_error)
        # Subdivides if a bad approximation
        if coeff is None:
            intervals = get_subintervals(a,b,get_div_dirs(dim),interval_data,cheb_approx_list,change_sign,approx_errors)
            for new_a, new_b in intervals:
                subdivision_solve_nd(funcs,new_a,new_b,deg,target_deg,interval_data,root_tracker,tols,max_level,level=level+1, method=method)
            return
        else:
            # if the function changes sign on at least one subinterval, skip the checks
            if np.any(change_sign):
                cheb_approx_list.append(coeff)
                continue
            # Run checks to try and throw out the interval
            if interval_data.check_interval(coeff, approx_error, a, b):
                return

            cheb_approx_list.append(coeff)

    # Reduce the degree of the approximations while not introducing too much error
    coeffs, good_approx, approx_errors = trim_coeffs(cheb_approx_list, tols.abs_approx_tol, tols.rel_approx_tol, inf_norms, approx_errors)

    # Used if subdividing further.
    # Only choose good_degs if the approximation after trim_coeffs is good.
    if good_approx:
        # good_degs are assumed to be 1 higher than the current approx for more
        # accurate performance.
        good_degs = [coeff.shape[0] for coeff in coeffs]
        good_zeros_tol = max(tols.min_good_zeros_tol, sum(np.abs(approx_errors))*tols.good_zeros_factor)
        
    # Check if the degree is small enough or if trim_coeffs introduced too much error
    if np.any(np.array([coeff.shape[0] for coeff in coeffs]) > target_deg) or not good_approx:
        intervals = get_subintervals(a,b,get_div_dirs(dim),interval_data,cheb_approx_list,change_sign,approx_errors,True)
        for new_a, new_b in intervals:
            subdivision_solve_nd(funcs,new_a,new_b,deg, target_deg,interval_data,root_tracker,tols,max_level,good_degs,level+1, method=method, use_target_tol=True)

    # Check if any approx error is greater than target_tol for Macaulay method
    elif np.any(np.array(approx_errors) > np.array(tols.target_tol) + tols.rel_approx_tol*np.array(inf_norms)):
        intervals = get_subintervals(a,b,get_div_dirs(dim),interval_data,cheb_approx_list,change_sign,approx_errors,True)
        for new_a, new_b in intervals:
            subdivision_solve_nd(funcs,new_a,new_b,deg, target_deg,interval_data,root_tracker,tols,max_level,good_degs,level+1, method=method, use_target_tol=True)

    # Check if everything is linear
    elif np.all(np.array([coeff.shape[0] for coeff in coeffs]) == 2):
        if deg != 2:
            subdivision_solve_nd(funcs,a,b,2,target_deg,interval_data,root_tracker,tols,max_level,good_degs,level, method=method, use_target_tol=True)
            return
        zero, cond = solve_linear(coeffs)
        # Store the information and exit
        zero = good_zeros_nd(zero,good_zeros_tol,good_zeros_tol)
        zero = transform(zero,a,b)
        interval_data.track_interval("Base Case", [a,b])
        root_tracker.add_roots(zero, a, b, "Base Case")

    # Solve using spectral methods if stable.
    else:
        polys = [MultiCheb(coeff, lead_term = [coeff.shape[0]-1], clean_zeros = False) for coeff in coeffs]
        try:
            zeros = multiplication(polys, max_cond_num=tols.max_cond_num, method=method)
            zeros = good_zeros_nd(zeros,good_zeros_tol,good_zeros_tol)
            zeros = transform(zeros,a,b)
            interval_data.track_interval("Macaulay", [a,b])
            root_tracker.add_roots(zeros, a, b, "Macaulay")
        except (ConditioningError, TooManyRoots) as e:
            # Subdivide but run some checks on the intervals first
            intervals = get_subintervals(a,b,get_div_dirs(dim),interval_data,cheb_approx_list,change_sign,approx_errors,True)
            for new_a, new_b in intervals:
                subdivision_solve_nd(funcs,new_a,new_b,deg, target_deg,interval_data,root_tracker,tols,max_level,good_degs,level+1, method=method, use_target_tol=True)

@Memoize
def get_div_dirs(dim):
    """Returns the directions that the algorithm should subdivide in.

    Currently, this just returns all the directions. Memoized for speed.

    Parameters
    ----------
        dim : int
            The dimension of the system.
    
    Returns
    -------
        list of ints
            The direction in which we should subdivide in. For example, if in a
            3D system and we divide in all directions, returns [0, 1, 2].
    """
    return [i for i in range(dim)]

def trim_coeffs(coeffs, abs_approx_tol, rel_approx_tol, inf_norms, errors):
    """Trim the coefficient matrices to reduce the degree by zeroing out any
    entries in the coefficient matrix above a certain degree.

    Parameters
    ----------
    coeffs : list
        The coefficient matrices of the Chebyshev polynomials we are solving.
    rel_approx_tol : float or list
        The relative tolerance used in the approximation tolerance. The error is bouned by
        error < abs_approx_tol + rel_approx_tol * inf_norm_of_approximation
    abs_approx_tol : float or list
        The absolute tolerance used in the approximation tolerance. The error is bouned by
        error < abs_approx_tol + rel_approx_tol * inf_norm_of_approximation
    inf_norms : list
        The inf norms of the functions
    errors : list
        The approximation errors of the functions
    Returns
    -------
    polys : list
        The reduced degree Chebyshev polynomials
    good_approx : bool
        Whether all the approximations were good
    """
    # Assume we start with good approximations
    good_approx = True
    for num, coeff in enumerate(coeffs):
        # Get the error inherent in the approximation
        error = errors[num]

        # Try to zero out everything below the lower-reverse-hyperdiagonal
        # that's a fancy way of saying monomials that are more than the specified degree
        dim = coeff.ndim
        deg = np.sum(coeff.shape) - dim
        initial_mons = []
        for deg0 in range(coeff.shape[0], deg+1):
            initial_mons += mon_combos_limited_wrap(deg0, dim, coeff.shape)
        mons = np.array(initial_mons).T
        slices = [mons[i] for i in range(dim)]
        slice_error = np.sum(np.abs(coeff[tuple(slices)]))
        # increment error
        error += slice_error
        if error > abs_approx_tol+rel_approx_tol*inf_norms[num]:
            # FREAK OUT if we can't zero out everything below the lower-reverse-hyperdiagonal
            good_approx = False
        else:
            # try to increment the degree down
            coeff[tuple(slices)] = 0
            deg = coeff.shape[0]-1
            # stop when it gets linear...
            while deg > 1:
                # try to cut off another hyperdiagonal from the coefficient matrix
                mons = mon_combos_limited_wrap(deg, dim, coeff.shape)
                slices = [] # becomes the indices of the terms of degree deg
                mons = np.array(mons).T
                for i in range(dim):
                    slices.append(mons[i])
                slices = tuple(slices)
                slice_error = np.sum(np.abs(coeff[slices]))
                # if that introduces too much error, backtrack
                if slice_error + error > abs_approx_tol+rel_approx_tol*inf_norms[num]:
                    if deg < coeff.shape[0]-1:
                        slices = tuple([slice(0,deg+1)]*dim)
                        coeff = coeff[slices]
                    break
                # otherwise, increment the error
                else:
                    error += slice_error
                    coeff[slices] = 0
                    deg-=1
                    if deg == 1:
                        slices = tuple([slice(0,2)]*dim)
                        coeff = coeff[slices]
                        break
        coeffs[num] = coeff
        errors[num] = error

    return coeffs, good_approx, errors

@Memoize
def mon_combos_limited_wrap(deg, dim, shape):
    """A wrapper for mon_combos_limited to memoize.

    Parameters
    --------
    deg: int
        Degree of the monomials desired.
    dim : int
        Dimension of the monomials desired.
    shape : tuple
        The limiting shape. The i'th index of the mon can't be bigger than the i'th index of the shape.

    Returns
    -----------
    mon_combo_limited_wrap : list
        A list of all the monomials.
    """
    return mon_combos_limited([0]*dim,deg,shape)

def mon_combos_limited(mon, remaining_degrees, shape, cur_dim = 0):
    """Finds all the monomials of a given degree that fits in a given shape and returns them. Works recursively.

    Very similar to mon_combos, but only returns the monomials of the desired degree.

    Parameters
    --------
    mon: list
        A list of zeros, the length of which is the dimension of the desired monomials. Will change
        as the function searches recursively.
    remaining_degrees : int
        Initially the degree of the monomials desired. Will decrease as the function searches recursively.
    shape : tuple
        The limiting shape. The i'th index of the mon can't be bigger than the i'th index of the shape.
    cur_dim : int
        The current position in the list the function is iterating through. Defaults to 0, but increases
        in each step of the recursion.

    Returns
    -----------
    answers : list
        A list of all the monomials.
    """
    answers = []
    if len(mon) == cur_dim+1: # We are at the end of mon, no more recursion.
        if remaining_degrees < shape[cur_dim]:
            mon[cur_dim] = remaining_degrees
            answers.append(mon.copy())
        return answers
    if remaining_degrees == 0: # Nothing else can be added.
        answers.append(mon.copy())
        return answers
    temp = mon.copy() # Quicker than copying every time inside the loop.
    for i in range(min(shape[cur_dim],remaining_degrees+1)): # Recursively add to mon further down.
        temp[cur_dim] = i
        answers.extend(mon_combos_limited(temp, remaining_degrees-i, shape, cur_dim+1))
    return answers

def good_zeros_1d(zeros, imag_tol, real_tol):
    """Get the real zeros in the -1 to 1 interval

    Parameters
    ----------
    zeros : numpy array
        The zeros to be checked.
    imag_tol : float
        How large the imaginary part can be to still have it be considered real.
    real_tol : float
        How far the real part can be outside the interval [-1,1] and still be
        considered valid.

    Returns
    -------
    good_zeros : numpy array
        The real zeros in [-1,1] of the input zeros.
    """
    zeros = zeros[np.where(np.abs(zeros) <= 1 + real_tol)]
    zeros = zeros[np.where(np.abs(zeros.imag) < imag_tol)]
    return zeros.real

def subdivision_solve_1d(f,a,b,deg,target_deg,interval_data,root_tracker,tols,max_level,level=0,method='svd'):
    """Finds the roots of a one-dimensional function using subdivision and chebyshev approximation.

    Parameters
    ----------
    f : function from R -> R
        The function to interpolate.
    a : numpy array
        The lower bound on the interval.
    b : numpy array
        The upper bound on the interval.
    deg : int
        The degree of the approximation.
    target_deg : int
        The degree to subdivide down to before building the Macauly matrix.
    interval_data : IntervalData
        A class to run the subinterval checks and keep track of the solve progress
    root_tracker : RootTracker
        A class to keep track of the roots that are found.
    tols : Tolerances
        The tolerances to be used.
    max_level : int
        The maximum level for the recursion
    level : int
        The current level of the recursion.

    Returns
    -------
    coeffs : numpy array
        The coefficient of the chebyshev interpolating polynomial.
    """
    if level > max_level:
        # TODO Refine case where there may be a root and it goes too deep.
        interval_data.track_interval("Too Deep", [a, b])
        return


    # Determine the point at which to subdivide the interval
    RAND = 0.5139303900908738
    interval_data.print_progress()

    # Approximate the function using Chebyshev polynomials
    coeff, inf_norm = interval_approximate_1d(f,a,b,deg)
<<<<<<< HEAD

    # Trim the coefficient array (reduce the degree) as much as we can.
    # This identifies a 'good degree' with which to approximate the function
    # if it is less than the given approx degree.
    while np.isclose(0, coeff[-1], atol=tols.abs_approx_tol, rtol=tols.rel_approx_tol):
        if len(coeff) == 1:
            break
        coeff = coeff[:-1]


    good_deg = max(len(coeff) - 1, 1)

    # coeff, inf_norm = interval_approximate_1d(f,a,b,good_deg)
    coeff2, inf_norm, sign_change = interval_approximate_1d(f,a,b,good_deg*2,inf_norm, return_bools=True)
=======
    coeff2, inf_norm = interval_approximate_1d(f,a,b,deg*2,inf_norm)
>>>>>>> 1c71b769

    coeff2[slice_top(coeff)] -= coeff

    # Calculate the approximate error between the deg and 2*deg approximations
    error = np.sum(np.abs(coeff2))
    allowed_error = tols.abs_approx_tol+tols.rel_approx_tol*inf_norm

    if error > allowed_error:
        # Subdivide the interval and recursively call the function.
        div_spot = a + (b-a)*RAND
        good_deg = deg
        subdivision_solve_1d(f, a, div_spot, good_deg, target_deg,interval_data,root_tracker,tols,max_level,level+1)
        subdivision_solve_1d(f, div_spot, b, good_deg, target_deg,interval_data,root_tracker,tols,max_level,level+1)
    else:
        # Trim the coefficient array (reduce the degree) as much as we can.
        # This identifies a 'good degree' with which to approximate the function
        # if it is less than the given approx degree.
        last_coeff_size = abs(coeff[-1])
        new_error = error + last_coeff_size
        while new_error < allowed_error:
            if len(coeff) == 1:
                break
            #maybe a list pop here? idk if worth it to switch away from arrays
            coeff = coeff[:-1]
            last_coeff_size = abs(coeff[-1])
            error = new_error
            new_error = error + last_coeff_size
        good_deg = max(len(coeff) - 1, 1)

        # Run interval checks to eliminate regions
        if not sign_change: # Skip checks if there is a sign change
            if interval_data.check_interval(coeff, error, a, b):
                return

        try:
            good_zeros_tol = max(tols.min_good_zeros_tol, error*tols.good_zeros_factor)
            zeros = transform(good_zeros_1d(multCheb(coeff),good_zeros_tol,good_zeros_tol),a,b)
            interval_data.track_interval("Macaulay", [a,b])
            root_tracker.add_roots(zeros, a, b, "Macaulay")
        except (ConditioningError, TooManyRoots) as e:
            div_spot = a + (b-a)*RAND
            subdivision_solve_1d(f,a,div_spot, good_deg, target_deg, interval_data,root_tracker,tols,max_level,level+1)
            subdivision_solve_1d(f,div_spot,b, good_deg, target_deg, interval_data,root_tracker,tols,max_level,level+1)<|MERGE_RESOLUTION|>--- conflicted
+++ resolved
@@ -277,12 +277,8 @@
 
     if return_bools:
         # Check to see if the sign changes on the interval
-<<<<<<< HEAD
-        sign_change = np.abs(np.sum(np.sign(values))) != 2*deg
-=======
         is_positive = values > 0
         sign_change = any(is_positive) and any(~is_positive)
->>>>>>> 1c71b769
         return coeffs[:deg+1], inf_norm, sign_change
 
     return coeffs[:deg+1], inf_norm
@@ -355,10 +351,7 @@
     # figure out on which subintervals the function changes sign
     if return_bools:
         change_sign = [False]*(2**dim)
-<<<<<<< HEAD
         # change_sign = changes_sign(deg, dim, values_block)
-=======
->>>>>>> 1c71b769
 
 
     values = chebyshev_block_copy(values_block)
@@ -978,24 +971,7 @@
 
     # Approximate the function using Chebyshev polynomials
     coeff, inf_norm = interval_approximate_1d(f,a,b,deg)
-<<<<<<< HEAD
-
-    # Trim the coefficient array (reduce the degree) as much as we can.
-    # This identifies a 'good degree' with which to approximate the function
-    # if it is less than the given approx degree.
-    while np.isclose(0, coeff[-1], atol=tols.abs_approx_tol, rtol=tols.rel_approx_tol):
-        if len(coeff) == 1:
-            break
-        coeff = coeff[:-1]
-
-
-    good_deg = max(len(coeff) - 1, 1)
-
-    # coeff, inf_norm = interval_approximate_1d(f,a,b,good_deg)
-    coeff2, inf_norm, sign_change = interval_approximate_1d(f,a,b,good_deg*2,inf_norm, return_bools=True)
-=======
     coeff2, inf_norm = interval_approximate_1d(f,a,b,deg*2,inf_norm)
->>>>>>> 1c71b769
 
     coeff2[slice_top(coeff)] -= coeff
 
