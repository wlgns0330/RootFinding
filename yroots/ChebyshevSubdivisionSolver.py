--- conflicted
+++ resolved
@@ -4,85 +4,87 @@
 from itertools import product
 from scipy.spatial import HalfspaceIntersection
 from scipy.optimize import linprog
-
-# Code for testing. TODO: Set up unit tests and add this to it!
-from mpmath import mp
-from itertools import permutations, product
-
-def sortRoots(roots, seed = 12398):
-    if len(roots) == 0:
-        return roots
-    np.random.seed(seed)
-    dim = roots.shape[1]
-    r = np.array(np.random.rand(dim))
-    order = np.argsort(roots@r)
-    return roots[order]
-
-def runSystem(degList):
-    #Each row of degList is the degrees of 1 polynomial
-    degList = np.array(degList)
-    dim = len(degList)
-    #Get the actual roots
-    mp.dps = 50
-    actualRoots = []
-    for i in permutations(range(dim)):
-        currDegs = np.array([degList[i[j],j] for j in range(dim)])
-        currRootList = []
-        for deg in currDegs:
-            d = int(deg)
-            theseRoots = [float(mp.cos(mp.pi*(mp.mpf(num)+0.5)/mp.mpf(d))) for num in mp.arange(d)]
-            currRootList.append(np.array(theseRoots))
-        for root in product(*currRootList):
-            actualRoots.append(np.array(root))
-    actualRoots = sortRoots(np.array(actualRoots))
-    #Construct the problem
-    Ms = []
-    for degs in degList:
-        M = np.zeros(degs+1)
-        M[tuple(degs)] = 1.0
-        Ms.append(M)
-    errors = np.zeros(dim)
-    #Solve
-    foundRoots = solveChebyshevSubdivision(Ms, errors)
-    return sortRoots(np.array(foundRoots)), actualRoots
-
-def isGoodSystem(degList):
-    zeros = [[float(mp.cos(mp.pi*(num+0.5)/d)) for num in mp.arange(d)] for d in degList]
-    zeros = np.sort(np.hstack(zeros).ravel())
-    return len(zeros) <= 1 or np.min(np.diff(zeros)) > 1e-12
-
-def getTestSystems(dim, maxDeg):
-    systems = []
-    for degrees in product(range(1, maxDeg+1), repeat=dim):
-        if isGoodSystem(degrees):
-            systems.append(degrees)
-    return systems
-
-def runChebMonomialsTests(dims, maxDegs, verboseLevel = 0, returnErrors = False):
-    allErrors = []
-    for dim, maxDeg in zip(dims, maxDegs):
-        currErrors = []
-        if verboseLevel > 0:
-            print(f"Running Cheb Monomial Test Dimension: {dim}, Max Degree: {maxDeg}")
-        testSytems = getTestSystems(dim, maxDeg)
-        numTests = len(testSytems)**dim
-        count = 0
-        for degrees in product(testSytems, repeat = dim):
-            count += 1
-            polyDegs = np.array(degrees).T
-            if verboseLevel > 1:
-                print(f"Running Cheb Monomial Test {count}/{numTests} Degrees: {polyDegs}")
-            errorString = "Test on degrees: " + str(polyDegs)
-            foundRoots, actualRoots = runSystem(polyDegs)
-            assert(len(foundRoots) == len(actualRoots)), "Wrong Number of Roots! " + errorString
-            maxError = np.max(np.abs(foundRoots - actualRoots))
-            if returnErrors:
-                currErrors.append(np.linalg.norm(foundRoots - actualRoots, axis=1))
-            assert(maxError < 1e-15), "Error Too Large! " + errorString
-        if returnErrors:
-            allErrors.append(np.hstack(currErrors))
-    if returnErrors:
-        return allErrors
+# import warnings
+# warnings.filterwarnings("error")
+
+# # Code for testing. TODO: Set up unit tests and add this to it!
+# from mpmath import mp
+# from itertools import permutations, product
+
+# def sortRoots(roots, seed = 12398):
+#     if len(roots) == 0:
+#         return roots
+#     np.random.seed(seed)
+#     dim = roots.shape[1]
+#     r = np.array(np.random.rand(dim))
+#     order = np.argsort(roots@r)
+#     return roots[order]
+
+# def runSystem(degList):
+#     #Each row of degList is the degrees of 1 polynomial
+#     degList = np.array(degList)
+#     dim = len(degList)
+#     #Get the actual roots
+#     mp.dps = 50
+#     actualRoots = []
+#     for i in permutations(range(dim)):
+#         currDegs = np.array([degList[i[j],j] for j in range(dim)])
+#         currRootList = []
+#         for deg in currDegs:
+#             d = int(deg)
+#             theseRoots = [float(mp.cos(mp.pi*(mp.mpf(num)+0.5)/mp.mpf(d))) for num in mp.arange(d)]
+#             currRootList.append(np.array(theseRoots))
+#         for root in product(*currRootList):
+#             actualRoots.append(np.array(root))
+#     actualRoots = sortRoots(np.array(actualRoots))
+#     #Construct the problem
+#     Ms = []
+#     for degs in degList:
+#         M = np.zeros(degs+1)
+#         M[tuple(degs)] = 1.0
+#         Ms.append(M)
+#     errors = np.zeros(dim)
+#     #Solve
+#     foundRoots = solveChebyshevSubdivision(Ms, errors)
+#     return sortRoots(np.array(foundRoots)), actualRoots
+
+# def isGoodSystem(degList):
+#     zeros = [[float(mp.cos(mp.pi*(num+0.5)/d)) for num in mp.arange(d)] for d in degList]
+#     zeros = np.sort(np.hstack(zeros).ravel())
+#     return len(zeros) <= 1 or np.min(np.diff(zeros)) > 1e-12
+
+# def getTestSystems(dim, maxDeg):
+#     systems = []
+#     for degrees in product(range(1, maxDeg+1), repeat=dim):
+#         if isGoodSystem(degrees):
+#             systems.append(degrees)
+#     return systems
+
+# def runChebMonomialsTests(dims, maxDegs, verboseLevel = 0, returnErrors = False):
+#     allErrors = []
+#     for dim, maxDeg in zip(dims, maxDegs):
+#         currErrors = []
+#         if verboseLevel > 0:
+#             print(f"Running Cheb Monomial Test Dimension: {dim}, Max Degree: {maxDeg}")
+#         testSytems = getTestSystems(dim, maxDeg)
+#         numTests = len(testSytems)**dim
+#         count = 0
+#         for degrees in product(testSytems, repeat = dim):
+#             count += 1
+#             polyDegs = np.array(degrees).T
+#             if verboseLevel > 1:
+#                 print(f"Running Cheb Monomial Test {count}/{numTests} Degrees: {polyDegs}")
+#             errorString = "Test on degrees: " + str(polyDegs)
+#             foundRoots, actualRoots = runSystem(polyDegs)
+#             assert(len(foundRoots) == len(actualRoots)), "Wrong Number of Roots! " + errorString
+#             maxError = np.max(np.abs(foundRoots - actualRoots))
+#             if returnErrors:
+#                 currErrors.append(np.linalg.norm(foundRoots - actualRoots, axis=1))
+#             assert(maxError < 1e-15), "Error Too Large! " + errorString
+#         if returnErrors:
+#             allErrors.append(np.hstack(currErrors))
+#     if returnErrors:
+#         return allErrors
 
 #The actual Code
 
@@ -513,8 +515,9 @@
     c[-1] = -1
     A = np.hstack((halfspaces[:, :-1], norm_vector))
     b = - halfspaces[:, -1:]
-    
+
     L = linprog(c, A, b, bounds = (-1,1))
+    
     
     #If L.status == 0, it means the linear programming proceeded as normal, so there is shrinkage that can occur in the interval
     if L.status == 0:
@@ -586,7 +589,7 @@
     linear_sums = np.sum(np.abs(A),axis=1)
     err = np.array([tE-abs(c)-l for tE,c,l in zip(totalErrs,consts,linear_sums)])    
     
-    if dim <= 4000:
+    if dim <= 4:
         for i in range(2):
             #Use the other interval shrinking method
             a, b = linearCheck1(totalErrs, A, consts)
@@ -608,19 +611,6 @@
             b += errorToAdd
             throwOut = np.any(a > b)
             a[a < -1] = -1
-<<<<<<< HEAD
-            a[a > 1] = 1
-            b[b < -1] = -1
-            b[b > 1] = 1
-            
-
-            if i == 0:
-                changed = np.any(a > -1.) or np.any(b < 1.)
-            else:
-                old_size = np.prod(b_orig - a_orig)
-                new_size = np.prod(b - a)
-                changed = new_size < old_size * .04**dim
-=======
             b[b < -1] = -1
             a[a > 1] = 1
             b[b > 1] = 1
@@ -635,7 +625,6 @@
             else:
                 changed = newRatio < 0.4**dim
 #             changed = np.any(a > -1.) or np.any(b < 1.)
->>>>>>> 409e71c8
 
             if i == 0 and changed:
                 #If it is the first time through the loop and there was a change, return the interval it shrunk down to and set "is_done" to false
@@ -645,7 +634,7 @@
                 #and then try running through the loop again with a tighter error to see if we shrink then
                 a_orig = a
                 b_orig = b
-                err = [i for i in errors]
+                err = errors
             elif changed:
                 #If it is the second time through the loop and it did change, it means we didn't change on the first time,
                 #but that the interval did shrink with tighter errors. So return the original interval with changed = False and is_done = False 
@@ -653,9 +642,10 @@
             else:
                 #If it is the second time through the loop and it did NOT change, it means we will not shrink the interval even if we subdivide,
                 #so return the original interval with changed = False and is_done = True 
-<<<<<<< HEAD
-                return np.vstack([a_orig,b_orig]).T, False, True
-            
+                return np.vstack([a_orig,b_orig]).T, False, True, False
+
+    #order of returns: interval, changed, should_stop, throwOut
+
     #If dim > 4
     #Define the A_ub and b_ub matrices in the correct form to feed into the linear programming problem.
     A_ub = np.vstack([A, -A])
@@ -665,49 +655,32 @@
     tell, P = find_vertices(A_ub, b_ub)
     if tell == 1:
         #No feasible Point, throw out the entire interval
-        return np.vstack([[1.0]*len(A),[-1.0]*len(A)]).T, True, True
+        return np.vstack([[1.0]*len(A),[-1.0]*len(A)]).T, True, True, True
     elif tell == 2:
-        # This means the linear programming found a point that was not "clearly inside the halfspaces". This occurs when the coefficeints are all really tiny.
-        # No shrinkage possible, keep the entire interval
-        return np.vstack([[-1.0]*len(A),[1.0]*len(A)]).T, False, True
-    #Else tell == 3:
+        #No shrinkage possible, keep the entire interval
+        return np.vstack([[-1.0]*len(A),[1.0]*len(A)]).T, False, True, False
     else:
-        #Return the reduced interval
+        #Find the reduced interval
         a = P.min(axis=0) - errorToAdd
         b = P.max(axis=0) + errorToAdd
+        
+        #If any a is greater than b, throw out the whole interval
+        throwOut = np.any(a > b)
+        if throwOut:
+            return np.vstack([a,b]).T, True, True, True
+        
+        #Set any entries > 1 or < -1 to 1 and -1 respectively
         a[a < -1.] = -1.0
+        b[b < -1] = -1
+        a[a > 1] = 1
         b[b > 1.] = 1.0
+
+        #Test if changed
         changed = np.any(a > -1.) or np.any(b < 1.)
-        
-        return np.vstack([a,b]).T, changed, False
-=======
-                return np.vstack([a_orig,b_orig]).T, False, wellConditioned, False
-            
-#     #If dim > 4
-#     #Define the A_ub and b_ub matrices in the correct form to feed into the linear programming problem.
-#     A_ub = np.vstack([A, -A])
-#     b_ub = np.hstack([err - consts, consts + err]).T.reshape(-1, 1)
-
-#     # Use the find_vertices function to return the vertices of the intersection of halfspaces
-#     tell, P = find_vertices(A_ub, b_ub)
-#     if tell == 1:
-#         #No feasible Point, throw out the entire interval
-#         return np.vstack([[1.0]*len(A),[-1.0]*len(A)]).T, True, True
-#     elif tell == 2:
-#         #No shrinkage possible, keep the entire interval
-#         return np.vstack([[-1.0]*len(A),[1.0]*len(A)]).T, False, False
-#     else:
-#         #Return the reduced interval
-#         a = P.min(axis=0) - errorToAdd
-#         b = P.max(axis=0) + errorToAdd
-#         throwOut = np.any(a > b)
-#         a[a < -1.] = -1.0
-#         b[b < -1] = -1
-#         a[a > 1] = 1
-#         b[b > 1.] = 1.0
-#         changed = np.any(a > -1.) or np.any(b < 1.)
-#         return np.vstack([a,b]).T, changed, throwOut
->>>>>>> 409e71c8
+
+        return np.vstack([a,b]).T, changed, False, False
+
+
         
         
 
@@ -1255,7 +1228,7 @@
             trackedInterval.startFinalStep()
             return solvePolyRecursive(Ms, trackedInterval, errors, exact, 0, 0, level + 1)
     else:
-        print(Ms)
+        # print(Ms)
         #Otherwise, Subdivide
         resultInterior, resultExterior = [], []
         #Get the new intervals and polynomials
