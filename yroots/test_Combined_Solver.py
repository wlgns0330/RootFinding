--- conflicted
+++ resolved
@@ -82,13 +82,6 @@
     [ 0.46482748,  0.06411414],
     [ 0.53962731, -0.68388412]])
 
-<<<<<<< HEAD
-    actual_roots_2_3 = ChebyshevSubdivisionSolver.sortRoots(actual_roots_2_3) #sort the roots
-    yroots_non_exact = ChebyshevSubdivisionSolver.sortRoots(yroots_non_exact)
-    yroots_exact = ChebyshevSubdivisionSolver.sortRoots(yroots_exact)
-
-=======
->>>>>>> 6496124f
     assert len(yroots_non_exact) == len(actual_roots_2_3)
     assert len(yroots_exact) == len(actual_roots_2_3)
 
