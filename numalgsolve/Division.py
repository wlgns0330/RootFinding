--- conflicted
+++ resolved
@@ -55,16 +55,10 @@
 
     rows,columns = matrix.shape
 
-    #Make there are enough rows in the reduced Macaulay matrix, i.e. didn't loose a row
-<<<<<<< HEAD
-    
+    #Make there are enough rows in the reduced Macaulay matrix, i.e. didn't loose a row    
     #This should be a valid assert statement but the max_number_of_roots won't be the product of dimensions for non homogenous polynomials
     #assert rows >= columns - max_number_of_roots
-    
-=======
-    assert rows >= columns - max_number_of_roots
-
->>>>>>> cab9e76d
+
     VB = matrix_terms[matrix.shape[0]:]
     matrix = np.hstack((np.eye(rows),solve_triangular(matrix[:,:rows],matrix[:,rows:])))
         
