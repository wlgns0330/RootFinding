from operator import itemgetter
import itertools
import numpy as np
from groebner import maxheap
import math
from groebner.multi_cheb import MultiCheb
from groebner.multi_power import MultiPower
from groebner.polynomial import Polynomial
from scipy.linalg import lu, qr, solve_triangular
from groebner.maxheap import Term
import matplotlib.pyplot as plt
import time
from collections import defaultdict

#What we determine to be zero throughout the code
global_accuracy = 1.e-10
#If clean is true then at a couple of places (end of rrqr_reduce and end of add r to matrix) things close to 0 will be made 0.
#Might make it more stable, might make it less stable. Not sure.
clean = False

times = {} #Global dictionary to track the run times of each part of the code.

class Groebner(object):

    def __init__(self,polys):
        '''
        polys -- a list of polynomials that generate your ideal
        self.old_polys - The polynomials that have already gone through the solve loop once. Starts as none.
        self.new_polys - New polynomials that have never been through the solve loop. All of them at first.
        self.np_matrix - The full matrix of polynomials.
        self.term_set - The set of monomials in the matrix. Contains Terms.
        self.lead_term_set - The set of monomials that are lead terms of some polynomial in the matrix. Contains Terms.
        These next three are used to determine what polynomials to keep after reduction.
        self.original_lms - The leading Terms of the original polynomials (not phi's or r's). Keep these as old_polys.
        self.original_lm_dict - A dictionary of the leading terms to their polynomials
        self.not_needed_lms - The leading terms that have another leading term that divided them. We won't keep these.
        self.duplicate_lms - The leading terms that occur multiple times. Keep these as old_polys
        '''
        times["initialize"] = 0
        times["sort"] = 0
        times["clean"] = 0
        times["get_poly_from_matrix"] = 0
        times["_add_poly_to_matrix"] = 0
        times["calc_phi"] = 0
        times["phi_criterion"] = 0
        times["calc_r"] = 0
        times["reduce_matrix"] = 0
        times["create_matrix"] = 0
        times["terms"] = 0
        times["fill"] = 0
        times["looking"] = 0
        times["triangular_solve"] = 0
        times["rrqr_reduce"] = 0
        times["fullRank"] = 0
        times["matrixStuff"] = 0
        times["sorted_polys_coeff"] = 0
        times["buildHeap"] = 0

        # Check polynomial types
        if all([type(p) == MultiPower for p in polys]):
            self.power = True
        elif all([type(p) == MultiCheb for p in polys]):
            self.power = False
        else:
            print([type(p) == MultiPower for p in polys])
            raise ValueError('Bad polynomials in list')

        self.old_polys = list()
        self.new_polys = polys
        self.np_matrix = np.array([])
        self.term_set = set()
        self.lead_term_set = set()
        self.original_lms = set()
        self.matrix_polys = list()

    def divides(self,a,b):
        '''
        Takes two polynomials, a and b. Returns True if the lm of b divides the lm of a. False otherwise.
        '''
        diff = tuple(i-j for i,j in zip(a.lead_term,b.lead_term))
        return all(i >= 0 for i in diff)

    def sorted_polys_monomial(self, polys):
        '''
        Sorts the polynomials by the number of monomials they have, the ones with the least amount first.
        '''
        num_monomials = list()
        for poly in polys:
            num_monomials.append(len(np.where(poly.coeff != 0)[0]))
        argsort_list = sorted(range(len(num_monomials)), key=num_monomials.__getitem__)[::]
        sorted_polys = list()
        for i in argsort_list:
            sorted_polys.append(polys[i])
        return sorted_polys

    def initialize_np_matrix(self, final_time = False):
        '''
        Initialzes self.np_matrix to having just old_polys and new_polys in it
        matrix_terms is the header of the matrix, it lines up each column with a monomial

        Now it sorts through the polynomials and if a polynomial is going to be reduced this time through
        it adds it and it's reducer to the matrix but doesn't use it for phi or r calculations.
        This makes the code WAY faster.
        '''
        startTime = time.time()

        self.matrix_terms = []
        self.np_matrix = np.array([])
        self.term_set = set()
        self.lead_term_set = set()
        self.original_lms = set()
        self.matrix_polys = list()

        if final_time:
            self._add_polys(self.new_polys + self.old_polys)
            for poly in self.new_polys + self.old_polys:
                self.original_lms.add(Term(poly.lead_term))
        else:
            old_polys = self.old_polys
            new_polys = self.new_polys
            polys = old_polys + new_polys

            polys = self.sorted_polys_monomial(polys)

            self.old_polys = list()
            self.new_polys = list()

            lms = defaultdict(list)
            for p in polys:
                lms[p.lead_term].append(p)

            polys_with_unique_lm = list()

            for i in lms:
                if len(lms[i]) > 1: #It's duplicated
                    #self.duplicate_lms.add(Term(i))
                    self.new_polys.append(lms[i][0])
                    polys_with_unique_lm.append(lms[i][0])
                    lms[i].remove(lms[i][0])
                    self._add_polys(lms[i]) #Still lets stuff be reduced if a poly reduces all of them.
                else:
                    polys_with_unique_lm.append(lms[i][0])

            divides_out = list()

            for i,j in itertools.permutations(polys_with_unique_lm,2):
                if i in divides_out:
                    continue
                if self.divides(i,j): # j divides into i
                    startStuff = time.time()
                    divides_out.append(i)
                    self._add_poly_to_matrix(i)
                    self._add_poly_to_matrix(j.mon_mult(tuple(a-b for a,b in zip(i.lead_term,j.lead_term))))

            for i in polys_with_unique_lm:
                if i not in divides_out:
                    self._add_poly_to_matrix(i)
                    if i in old_polys:
                        self.old_polys.append(i)
                    elif i in new_polys:
                        self.new_polys.append(i)
                    else:
                        raise ValueError("Where did this poly come from?")

        endTime = time.time()
        times["initialize"] += (endTime - startTime)

    def solve(self, qr_reduction = True, reducedGroebner = True):
        '''
        The main function. Initializes the matrix, adds the phi's and r's, and then reduces it. Repeats until the reduction
        no longer adds any more polynomials to the matrix. Print statements let us see the progress of the code.
        '''
        Polynomial.clearTime()
        MultiCheb.clearTime()
        MultiPower.clearTime()
        startTime = time.time()

        polys_were_added = True
        i=1 #Tracks what loop we are on.
        while polys_were_added:
            #print("Starting Loop #"+str(i))
            #print("Num Polys - ", len(self.new_polys + self.old_polys))
            self.initialize_np_matrix()
            self.add_phi_to_matrix()
            self.add_r_to_matrix()
            self.create_matrix()
            print(self.np_matrix.shape)
            polys_were_added = self.reduce_matrix(qr_reduction = qr_reduction, triangular_solve = False) #Get rid of triangular solve when done testing
            i+=1

        #print("Basis found!")

        self.get_groebner()
        if reducedGroebner:
            self.reduce_groebner_basis()

        endTime = time.time()
        #print("WE WIN")
        print("Run time was {} seconds".format(endTime - startTime))
        print(times)
        MultiCheb.printTime()
        MultiPower.printTime()
        Polynomial.printTime()
        #print("Basis - ")
        #for poly in self.groebner_basis:
        #    print(poly.coeff)
            #break #print just one

        return self.groebner_basis

    def reduce_groebner_basis(self):
        '''
        Goes through one more time using triangular solve to get a fully reduced Groebner basis.
        '''
        self.new_polys = list()
        self.old_polys = list()
        for poly in self.groebner_basis:
            self.old_polys.append(poly)
        self.initialize_np_matrix(final_time = True)
        self.add_r_to_matrix()
        self.create_matrix()
        #print(self.np_matrix.shape)
        self.reduce_matrix(triangular_solve = True)
        for poly in self.old_polys:
            poly.coeff[abs(poly.coeff) < global_accuracy] = 0
        self.groebner_basis = self.old_polys

    def get_groebner(self):
        '''
        Checks to see if our basis includes 1. If so, that is the basis. Also, removes 0 polynomials. Then makes an
        attribute self.groebner_basis that holds the groebner basis, not neccesarily reduced.
        '''
        self.groebner_basis = list()
        for poly in self.old_polys:
            if np.all([i == 1 for i in poly.coeff.shape]): #This if statement can be removed when done testing. Or can it?
                self.groebner_basis = list()
                self.groebner_basis.append(poly)
                return
            poly.coeff[np.where(abs(poly.coeff) < global_accuracy)] = 0
            self.groebner_basis.append(poly)

    def sort_matrix(self):
        '''
        Sorts the matrix into degrevlex order.
        '''
        start = time.time()
        argsort_list, self.matrix_terms = self.argsort(self.matrix_terms)
        self.np_matrix = self.np_matrix[:,argsort_list]
        end = time.time()
        times["sort"] += (end-start)

    def argsort(self, index_list):
        '''
        Returns an argsort list for the index, as well as sorts the list in place
        '''
        argsort_list = sorted(range(len(index_list)), key=index_list.__getitem__)[::-1]
        index_list.sort()
        return argsort_list, index_list[::-1]

    def clean_matrix(self):
        '''
        Gets rid of rows and columns in the np_matrix that are all zero.
        '''
        start = time.time()
        ##This would replace all small values in the matrix with 0.
        if clean:
            self.np_matrix[np.where(abs(self.np_matrix) < global_accuracy)]=0

        #Removes all 0 monomials
        non_zero_monomial = np.sum(abs(self.np_matrix), axis=0) != 0
        self.np_matrix = self.np_matrix[:,non_zero_monomial] #only keeps the non_zero_monomials
        self.matrix_terms = self.matrix_terms[non_zero_monomial]

        end = time.time()
        times["clean"] += (end-start)

    def get_polys_from_matrix(self,rows,reduced_matrix):
        '''
        Takes a list of indicies corresponding to the rows of the reduced matrix and
        returns a list of polynomial objects
        '''
        startTime = time.time()
        shape = []
        p_list = []
        matrix_term_vals = [i.val for i in self.matrix_terms]

        # Finds the maximum size needed for each of the poly coeff tensors
        for i in range(len(matrix_term_vals[0])):
            # add 1 to each to compensate for constant term
            shape.append(max(matrix_term_vals, key=itemgetter(i))[i]+1)
        # Grabs each polynomial, makes coeff matrix and constructs object
        for i in rows:
            p = reduced_matrix[i]
            if clean:
                if np.sum(np.abs(p)) < global_accuracy:
                    continue
            #p[np.where(abs(p) < global_accuracy/1.e5)] = 0
            coeff = np.zeros(shape)
            for j,term in enumerate(matrix_term_vals):
                coeff[term] = p[j]

            if self.power:
                poly = MultiPower(coeff)
            else:
                poly = MultiCheb(coeff)

            if poly.lead_term != None:
                #poly.coeff = poly.coeff/poly.lead_coeff  #This code is maybe sketchy, maybe good.
                #print(poly.coeff)
                p_list.append(poly)
        endTime = time.time()
        times["get_poly_from_matrix"] += (endTime - startTime)
        return p_list

    def _add_poly_to_matrix(self, p, adding_r = False):
        '''
        Saves the polynomial to the set of polynomials that will be used in create_matrix.
        Also updates the list of leading terms and monomials in the matrix with the new values.

        adding_r is only true when the r's are being added, this way it knows to keep adding new monomials to the heap
        for further r calculation
        '''
        startTime = time.time()
        if p is None:
            return
        if p.lead_term is None:
            return
        self.matrix_polys.append(p)
        self.lead_term_set.add(Term(p.lead_term))

        for idx in zip(*np.where(p.coeff != 0)):
            idx_term = Term(tuple(idx)) #Get a term object
            if idx_term not in self.term_set:
                self.term_set.add(idx_term)
                #If r's being added, adds new monomial to the heap
                if adding_r:
                    if(idx_term not in self.lead_term_set):
                        self.monheap.heappush(idx_term)
        endTime = time.time()
        times["_add_poly_to_matrix"] += (endTime - startTime)
        return

    def _add_polys(self, p_list):
        '''
        p_list - a list of polynomials
        Adds the polynomials to self.np_matrix
        '''
        for p in p_list:
            self._add_poly_to_matrix(p)

    def _lcm(self,a,b):
        '''
        Finds the LCM of the two leading terms of Polynomial a,b

        Params:
        a, b - polynomail objects

        returns:
        LCM - the np.array of the lead_term of the lcm polynomial
        '''
        return np.maximum(a.lead_term, b.lead_term)

    def calc_phi(self,a,b):
        '''Calculates the phi-polynomial's of the polynomials a and b.
        Returns:
            A tuple of the calculated phi's.
        '''
        lcm = self._lcm(a,b)

        a_diff = tuple([i-j for i,j in zip(lcm, a.lead_term)])
        b_diff = tuple([i-j for i,j in zip(lcm, b.lead_term)])
        return a.mon_mult(a_diff), b.mon_mult(b_diff)

    def add_phi_to_matrix(self,phi = True):
        '''
        Takes all new possible combinations of phi polynomials and adds them to the Groebner Matrix
        Includes some checks to throw out unnecessary phi's
        '''
        startTime = time.time()
        # Find the set of all pairs of index the function will run through

        # Index_new iterate the tuple of every combination of the new_polys.
        index_new = itertools.combinations(range(len(self.new_polys)),2)
        # Index_oldnew iterates the tuple of every combination of new and old polynomials
        index_oldnew = itertools.product(range(len(self.new_polys)),range(len(self.new_polys),
                                               len(self.old_polys)+len(self.new_polys)))
        all_index_combinations = set(itertools.chain(index_new,index_oldnew))

        # Iterating through both possible combinations.
        new_and_old_polys = self.new_polys + self.old_polys
        while all_index_combinations:
            i,j = all_index_combinations.pop()
            if self.phi_criterion(i,j,all_index_combinations,phi) == True:
                #calculate the phi's.
                phi_a , phi_b = self.calc_phi(new_and_old_polys[i],new_and_old_polys[j])
                # add the phi's on to the Groebner Matrix.
                self._add_poly_to_matrix(phi_a)
                self._add_poly_to_matrix(phi_b)
        endTime = time.time()
        times["calc_phi"] += (endTime - startTime)

    def phi_criterion(self,i,j,B,phi):
        # Need to run tests
        '''
        Parameters:
        i (int) : the index of the first polynomial
        j (int) : the index of the second polynomial
        B (set) : index of the set of polynomials to be considered.

        Returns:
           (bool) : returns False if
                1) The polynomials at index i and j are relative primes or
                2) there exists an l such that (i,l) or (j,l) will not be considered in
                the add_phi_to_matrix() method and LT(l) divides lcm(LT(i),LT(j)),
                otherwise, returns True.
           * See proposition 8 in "Section 10: Improvements on Buchburger's algorithm."
       '''
        startTime = time.time()

        if phi == False:
            endTime = time.time()
            times["phi_criterion"] += (endTime - startTime)
            return True

        # List of new and old polynomials.
        polys = self.new_polys+self.old_polys

        # Relative Prime check: If the lead terms of i and j are relative primes, phi is not needed
        if all([a*b == 0 for a,b in zip(polys[i].lead_term,polys[j].lead_term)]):
            endTime = time.time()
            times["phi_criterion"] += (endTime - startTime)
            return False

        # Another criterion
        else:
            for l in range(len(polys)):
                #print ("For l = {}:".format(l))

                # Checks that l is not j or i.
                if l == j or l == i:
                    #print("\t{} is i or j".format(l))
                    continue

                # Sorts the tuple (i,l) or (l,i) in order of smaller to bigger.
                i_tuple = tuple(sorted((i,l)))
                j_tuple = tuple(sorted((j,l)))

                # i_tuple and j_tuple needs to not be in B.
                if j_tuple in B or i_tuple in B:
                    #print('\t{} or {} is in B'.format(j_tuple,i_tuple))
                    continue

                lcm = self._lcm(polys[i],polys[j])
                lead_l = polys[l].lead_term

                # See if LT(poly[l]) divides lcm(LT(i),LT(j))
                if all([i-j>=0 for i,j in zip(lcm,lead_l)]) :
                    #print("\tLT of poly[l] divides lcm(LT(i),LT(j)")
                    endTime = time.time()
                    times["phi_criterion"] += (endTime - startTime)
                    return False

        # Function will return True and calculate phi if none of the checks passed for all l's.
            endTime = time.time()
            times["phi_criterion"] += (endTime - startTime)
            return True

    def _build_maxheap(self):
        '''
        Builds a maxheap for use in r polynomial calculation
        '''
        startTime = time.time()
        self.monheap = maxheap.MaxHeap()
        for mon in self.term_set:
            if mon not in self.lead_term_set: #Adds every monomial that isn't a lead term to the heap
                self.monheap.heappush(mon)
        endTime = time.time()
        times["buildHeap"] += (endTime - startTime)

    def sorted_polys_coeff(self):
        '''
        Sorts the polynomials by how much bigger the leading coefficient is than the rest of the coeff matrix.
        '''
        startTime = time.time()
        polys = self.new_polys+self.old_polys
        lead_coeffs = list()
        for poly in polys:
            lead_coeffs.append(abs(poly.lead_coeff)/np.sum(np.abs(poly.coeff))) #The lead_coeff to other stuff ratio.
        argsort_list = sorted(range(len(lead_coeffs)), key=lead_coeffs.__getitem__)[::-1]
        sorted_polys = list()
        for i in argsort_list:
            sorted_polys.append(polys[i])
        endTime = time.time()
        times["sorted_polys_coeff"] += (endTime - startTime)
        return sorted_polys

    def calc_r(self, m, sorted_polys):
        '''
        Finds the r polynomial that has a leading monomial m
        Returns the polynomial.
        '''
        for p in sorted_polys:
            LT_p = list(p.lead_term)
            if all([i<=j for i,j in zip(LT_p,m)]) and len(LT_p) == len(m): #Checks to see if l divides m
                c = [j-i for i,j in zip(LT_p,m)]
                if not LT_p == m: #Make sure c isn't all 0
                    return p.mon_mult(c)

    def add_r_to_matrix(self):
        '''
        Finds the r polynomials and adds them to the matrix.
        First makes Heap out of all potential monomials, then finds polynomials
        with leading terms that divide it and add them to the matrix.
        '''
        startTime = time.time()
        self._build_maxheap()
        sorted_polys = self.sorted_polys_coeff()
        #sorted_polys = self.new_polys+self.old_polys #Use this if we don't want to sort the r's.
        while len(self.monheap) > 0:
            m = list(self.monheap.heappop().val)
            r = self.calc_r(m,sorted_polys)
            self._add_poly_to_matrix(r, adding_r = True)

        endTime = time.time()
        times["calc_r"] += (endTime - startTime)

    def row_swap_matrix(self, matrix):
        '''
        rearange the rows of matrix so it starts close to upper traingular
        '''
        rows, columns = np.where(matrix != 0)
        lms = {}
        last_i = -1
        lms = list()
        for i,j in zip(rows,columns):
            if i == last_i:
                continue
            else:
                lms.append(j)
                last_i = i
        argsort_list = sorted(range(len(lms)), key=lms.__getitem__)[::]
        return matrix[argsort_list]

    def fill_size(self,bigMatrix,smallMatrix):
        '''
        Fits the small matrix inside of the big matrix and returns it.
        Returns just the coeff matrix as that is all we need in the Groebner create_matrix code.
        '''
        if smallMatrix.shape == bigMatrix.shape:
            return smallMatrix
        matrix = np.zeros_like(bigMatrix) #Even though bigMatrix is all zeros, use this because it makes a copy

        slices = list()
        for i in smallMatrix.shape:
            s = slice(0,i)
            slices.append(s)
        matrix[slices] = smallMatrix
        return matrix

    def create_matrix(self):
        startTime = time.time()

        biggest_shape = np.maximum.reduce([p.coeff.shape for p in self.matrix_polys])

        if self.power:
            biggest = MultiPower(np.zeros(biggest_shape), clean_zeros = False)
        else:
            biggest = MultiCheb(np.zeros(biggest_shape), clean_zeros = False)
        self.np_matrix = biggest.coeff.flatten()
        self.np_matrix = np.array(self.np_matrix, dtype = np.longdouble)

        flat_polys = list()
        for poly in self.matrix_polys:
            startFill = time.time()
            newMatrix = self.fill_size(biggest.coeff, poly.coeff)
            flat_polys.append(newMatrix.ravel())
            endFill = time.time()
            times["fill"] += (endFill - startFill)

        self.np_matrix = np.vstack(flat_polys[::-1])

        terms = np.zeros(biggest_shape, dtype = Term)
        startTerms = time.time()
        for i,j in np.ndenumerate(terms):
            terms[i] = Term(i)
        endTerms = time.time()
        times["terms"] += (endTerms - startTerms)

        self.matrix_terms = terms.flatten()
        self.clean_matrix()
        self.sort_matrix()

        self.np_matrix = self.row_swap_matrix(self.np_matrix)

        endTime = time.time()
        times["create_matrix"] += (endTime - startTime)

    def reduce_matrix(self, qr_reduction=True, triangular_solve = False):
        '''
        Reduces the matrix fully using either QR or LU decomposition. Adds the new_poly's to old_poly's, and adds to
        new_poly's any polynomials created by the reduction that have new leading monomials.
        Returns-True if new polynomials were found, False otherwise.
        '''
        startTime = time.time()
        if qr_reduction:
            independentRows, dependentRows, Q = self.fullRank(self.np_matrix)
            fullRankMatrix = self.np_matrix[independentRows]

            startRRQR = time.time()
<<<<<<< HEAD
            reduced_matrix = self.rrqr_reduce2(fullRankMatrix)
            reduced_matrix = self.clean_zeros_from_matrix(reduced_matrix)
            
=======
            reduced_matrix = self.rrqr_reduce(fullRankMatrix)

>>>>>>> 362fb77a
            non_zero_rows = np.sum(abs(reduced_matrix),axis=1) != 0

            reduced_matrix = reduced_matrix[non_zero_rows,:] #Only keeps the non_zero_polymonials
            endRRQR = time.time()
            times["rrqr_reduce"] += (endRRQR - startRRQR)

            '''
            #If I decide to use the fully reduce method.
            Q,R = qr(self.np_matrix)
            reduced_matrix = self.fully_reduce(R)
            non_zero_rows = np.sum(abs(reduced_matrix),axis=1)>0 ##Increasing this will get rid of small things.
            reduced_matrix = reduced_matrix[non_zero_rows,:] #Only keeps the non_zero_polymonials
            '''

            startTri = time.time()
            if triangular_solve:
                reduced_matrix = self.triangular_solve(reduced_matrix)
                if clean:
                    reduced_matrix = self.clean_zeros_from_matrix(reduced_matrix)
            endTri = time.time()
            times["triangular_solve"] += (endTri - startTri)

            #plt.matshow(reduced_matrix)
            #plt.matshow([i==0 for i in reduced_matrix])
            #plt.matshow([abs(i)<self.global_accuracy for i in reduced_matrix])
        else:
            #This thing is very behind the times.
            P,L,U = lu(self.np_matrix)
            reduced_matrix = U
            #reduced_matrix = self.fully_reduce(reduced_matrix, qr_reduction = False)
        #Get the new polynomials
        new_poly_spots = list()
        old_poly_spots = list()
        startLooking = time.time()
        already_looked_at = set() #rows whose leading monomial we've already checked
        for i, j in zip(*np.where(reduced_matrix!=0)):
            if i in already_looked_at: #We've already looked at this row
                continue
            elif self.matrix_terms[j] in self.lead_term_set: #The leading monomial is not new.
                if self.matrix_terms[j] in self.original_lms: #Reduced old poly. Only used if triangular solve is done.
                    old_poly_spots.append(i)
                already_looked_at.add(i)
                continue
            else:
                already_looked_at.add(i)
                new_poly_spots.append(i) #This row gives a new leading monomial
        endLooking = time.time()
        times["looking"] += (endLooking - startLooking)


        if triangular_solve:
            self.old_polys = self.get_polys_from_matrix(old_poly_spots, reduced_matrix)
        else:
            self.old_polys = self.new_polys + self.old_polys
        self.new_polys = self.get_polys_from_matrix(new_poly_spots, reduced_matrix)

        endTime = time.time()
        times["reduce_matrix"] += (endTime - startTime)

        if len(self.old_polys+self.new_polys) == 0:
            print("ERROR ERROR ERROR ERROR ERROR NOT GOOD NO POLYNOMIALS IN THE BASIS FIX THIS ASAP!!!!!!!!!!!!!")
            print(reduced_matrix)
            print(times)
            MultiCheb.printTime()

        return len(self.new_polys) > 0

    def clean_zeros_from_matrix(self,matrix):
        '''
        Sets all points in the matrix less than the gloabal accuracy to 0.
        '''
        matrix[np.where(np.abs(matrix) < global_accuracy)]=0
        return matrix

    def fullRank(self, matrix):
        '''
        Finds the full rank of a matrix.
        Returns independentRows - a list of rows that have full rank, and
        dependentRows - rows that can be removed without affecting the rank
        Q - The Q matrix used in RRQR reduction in finding the rank
        '''
        height = matrix.shape[0]
        Q,R,P = qr(matrix, pivoting = True)
        diagonals = np.diagonal(R) #Go along the diagonals to find the rank
        rank = np.sum(np.abs(diagonals)>global_accuracy)
        numMissing = height - rank
        if numMissing == 0: #Full Rank. All rows independent
            return [i for i in range(height)],[],None
        else:
            #Find the rows we can take out. These are ones that are non-zero in the last rows of Q transpose, as QT*A=R.
            #To find multiple, we find the pivot columns of Q.T
            QMatrix = Q.T[-numMissing:]
            Q1,R1,P1 = qr(QMatrix, pivoting = True)
            independentRows = P1[R1.shape[0]:] #Other Columns
            dependentRows = P1[:R1.shape[0]] #Pivot Columns
            return independentRows,dependentRows,Q

    def hasFullRank(self, matrix):
        height = matrix.shape[0]
        if height == 0:
            return True
        try:
            Q,R,P = qr(matrix, pivoting = True)
        except ValueError:
            print("VALUE ERROR")
            print(matrix)
        diagonals = np.diagonal(R) #Go along the diagonals to find the rank
        rank = np.sum(np.abs(diagonals)>global_accuracy)
        if rank == height:
            return True
        else:
            print(rank,height)
            return False
<<<<<<< HEAD
    
    
    def rrqr_reduce2(self, matrix): #My new sort of working one. Still appears to have some problems. Possibly from fullRank.
=======

    '''
    def rrqr_reduce(self, matrix): #My new sort of working one. Still appears to have some problems. Possibly from fullRank.
>>>>>>> 362fb77a
        if matrix.shape[0] <= 1 or matrix.shape[0]==1 or  matrix.shape[1]==0:
            return matrix
        height = matrix.shape[0]
        A = matrix[:height,:height] #Get the square submatrix
        B = matrix[:,height:] #The rest of the matrix to the right
        independentRows, dependentRows, Q = self.fullRank(A)
        nullSpaceSize = len(dependentRows)
        if nullSpaceSize == 0: #A is full rank
            #print("FULL RANK")
            Q,R = np.linalg.qr(matrix)
            return R
        else: #A is not full rank
            #print("NOT FULL RANK")
            #sub1 is the independentRows of the matrix, we will recursively reduce this
            #sub2 is the dependentRows of A, we will set this all to 0
            #sub3 is the dependentRows of Q.T@B, we will recursively reduce this.
            #We then return sub1 stacked on top of sub2+sub3
<<<<<<< HEAD
            
=======

            Q[np.where(abs(Q) < global_accuracy)]=0
>>>>>>> 362fb77a
            bottom = matrix[dependentRows]
            BCopy = B.copy()
            sub3 = bottom[:,height:]
            sub3 = Q.T[-nullSpaceSize:]@BCopy
            sub3 = self.rrqr_reduce(sub3)

            sub1 = matrix[independentRows]
            sub1 = self.rrqr_reduce(sub1)

            sub2 = bottom[:,:height]
            sub2[:] = np.zeros_like(sub2)

            reduced_matrix = np.vstack((sub1,np.hstack((sub2,sub3))))
<<<<<<< HEAD
            return reduced_matrix
        pass
        
=======
            if clean:
                return self.clean_zeros_from_matrix(reduced_matrix)
            else:
                return reduced_matrix

    '''

>>>>>>> 362fb77a
    def rrqr_reduce(self, matrix): #Original One. Seems to be the more stable one from testing.
        if matrix.shape[0]==0 or matrix.shape[1]==0:
            return matrix
        if clean:
            matrix = self.clean_zeros_from_matrix(matrix)
        height = matrix.shape[0]
        A = matrix[:height,:height] #Get the square submatrix
        B = matrix[:,height:] #The rest of the matrix to the right
        startMatrix = time.time()
        Q,R,P = qr(A, pivoting = True) #rrqr reduce it
        endMatrix = time.time()
        times["matrixStuff"] += (endMatrix - startMatrix)
        PT = self.inverse_P(P)
        diagonals = np.diagonal(R) #Go along the diagonals to find the rank
        rank = np.sum(np.abs(diagonals)>global_accuracy)
        if clean:
            R = self.clean_zeros_from_matrix(R)

        if rank == height: #full rank, do qr on it
            startMatrix = time.time()
            Q,R = qr(A)
            endMatrix = time.time()
            times["matrixStuff"] += (endMatrix - startMatrix)
            A = R #qr reduce A
            B = Q.T.dot(B) #Transform B the same way
        else: #not full rank
            A = R[:,PT] #Switch the columns back
            B = Q.T.dot(B) #Multiply B by Q transpose
            #sub1 is the top part of the matrix, we will recursively reduce this
            #sub2 is the bottom part of A, we will set this all to 0
            #sub3 is the bottom part of B, we will recursively reduce this.
            #All submatrices are then put back in the matrix and it is returned.
            sub1 = np.hstack((A[:rank,],B[:rank,])) #Takes the top parts of A and B
            result = self.rrqr_reduce(sub1) #Reduces it
            A[:rank,] = result[:,:height] #Puts the A part back in A
            B[:rank,] = result[:,height:] #And the B part back in B

            sub2 = A[rank:,]
            zeros = np.zeros_like(sub2)
            A[rank:,] = np.zeros_like(sub2)

            sub3 = B[rank:,]
            B[rank:,] = self.rrqr_reduce(sub3)

        reduced_matrix = np.hstack((A,B))

        if not clean:
            return reduced_matrix
        else:
            return self.clean_zeros_from_matrix(reduced_matrix)

    def inverse_P(self,p):
        '''
        Takes in the one dimentional array of column switching.
        Returns the one dimentional array of switching it back.
        '''
        # The elementry matrix that flips the columns of given matrix.
        P = np.eye(len(p))[:,p]
        # This finds the index that equals 1 of each row of P.
        #(This is what we want since we want the index of 1 at each column of P.T)
        return np.where(P==1)[1]

    def triangular_solve(self,matrix):
        " Reduces the upper block triangular matrix. "
        m,n = matrix.shape
        j = 0  # The row index.
        k = 0  # The column index.
        c = [] # It will contain the columns that make an upper triangular matrix.
        d = [] # It will contain the rest of the columns.
        order_c = [] # List to keep track of original index of the columns in c.
        order_d = [] # List to keep track of the original index of the columns in d.

        # Checks if the given matrix is not a square matrix.
        if m != n:
            # Makes sure the indicies are within the matrix.
            while j < m and k < n:
                if matrix[j,k]!= 0:
                    c.append(matrix[:,k])
                    order_c.append(k)
                    # Move to the diagonal if the index is non-zero.
                    j+=1
                    k+=1
                else:
                    d.append(matrix[:,k])
                    order_d.append(k)
                    # Check the next column in the same row if index is zero.
                    k+=1
            # C will be the square matrix that is upper triangular with no zeros on the diagonals.
            C = np.vstack(c).T
            # If d is not empty, add the rest of the columns not checked into the matrix.
            if d:
                D = np.vstack(d).T
                D = np.hstack((D,matrix[:,k:]))
            else:
                D = matrix[:,k:]
            # Append the index of the rest of the columns to the order_d list.
            for i in range(n-k):
                order_d.append(k)
                k+=1

            # Solve for the CX = D
            X = solve_triangular(C,D)

            # Add I to X. [I|X]
            solver = np.hstack((np.eye(X.shape[0]),X))

            # Find the order to reverse the columns back.
            order = self.inverse_P(order_c+order_d)

            # Reverse the columns back.
            solver = solver[:,order]
            # Temporary checker. Plots the non-zero part of the matrix.
            #plt.matshow(~np.isclose(solver,0))

            return solver

        else:
        # The case where the matrix passed in is a square matrix
            return np.eye(m)

    def fully_reduce(self, matrix, qr_reduction = True):
        '''
        This function isn't really used any more as it seems less stable. But it's good for testing purposes.

        Fully reduces the matrix by making sure all submatrices formed by taking out columns of zeros are
        also in upper triangular form. Does this recursively. Returns the reduced matrix.
        '''
        matrix = self.clean_zeros_from_matrix(matrix)
        diagonals = np.diagonal(matrix).copy()
        zero_diagonals = np.where(abs(diagonals)==0)[0]
        if(len(zero_diagonals != 0)):
            first_zero = zero_diagonals[0]
            i = first_zero
            #Checks how many rows we can go down that are all 0.
            while all([k==0 for k in matrix[first_zero:,i:i+1]]):
                i+=1
                if(i == matrix.shape[1]):
                    i = -1
                    break

            if(i != -1):
                sub_matrix = matrix[first_zero: , i:]
                if qr_reduction:
                    Q,R = qr(sub_matrix)
                    sub_matrix = self.fully_reduce(R)
                else:
                    P,L,U = lu(sub_matrix)
                    #ERROR HERE BECAUSE OF THE PERMUATION MATRIX, I'M NOT SURE HOW TO FIX IT
                    sub_matrix = self.fully_reduce(U, qr_reduction = False)

                matrix[first_zero: , i:] = sub_matrix
        if clean:
            return self.clean_zeros_from_matrix(matrix)
        else:
            return self.clean_zeros_from_matrix(matrix)<|MERGE_RESOLUTION|>--- conflicted
+++ resolved
@@ -607,14 +607,10 @@
             fullRankMatrix = self.np_matrix[independentRows]
 
             startRRQR = time.time()
-<<<<<<< HEAD
+
             reduced_matrix = self.rrqr_reduce2(fullRankMatrix)
             reduced_matrix = self.clean_zeros_from_matrix(reduced_matrix)
-            
-=======
-            reduced_matrix = self.rrqr_reduce(fullRankMatrix)
-
->>>>>>> 362fb77a
+
             non_zero_rows = np.sum(abs(reduced_matrix),axis=1) != 0
 
             reduced_matrix = reduced_matrix[non_zero_rows,:] #Only keeps the non_zero_polymonials
@@ -727,16 +723,9 @@
             return True
         else:
             print(rank,height)
-            return False
-<<<<<<< HEAD
-    
+            return False    
     
     def rrqr_reduce2(self, matrix): #My new sort of working one. Still appears to have some problems. Possibly from fullRank.
-=======
-
-    '''
-    def rrqr_reduce(self, matrix): #My new sort of working one. Still appears to have some problems. Possibly from fullRank.
->>>>>>> 362fb77a
         if matrix.shape[0] <= 1 or matrix.shape[0]==1 or  matrix.shape[1]==0:
             return matrix
         height = matrix.shape[0]
@@ -746,7 +735,7 @@
         nullSpaceSize = len(dependentRows)
         if nullSpaceSize == 0: #A is full rank
             #print("FULL RANK")
-            Q,R = np.linalg.qr(matrix)
+            Q,R = qr(matrix)
             return R
         else: #A is not full rank
             #print("NOT FULL RANK")
@@ -754,12 +743,6 @@
             #sub2 is the dependentRows of A, we will set this all to 0
             #sub3 is the dependentRows of Q.T@B, we will recursively reduce this.
             #We then return sub1 stacked on top of sub2+sub3
-<<<<<<< HEAD
-            
-=======
-
-            Q[np.where(abs(Q) < global_accuracy)]=0
->>>>>>> 362fb77a
             bottom = matrix[dependentRows]
             BCopy = B.copy()
             sub3 = bottom[:,height:]
@@ -773,19 +756,8 @@
             sub2[:] = np.zeros_like(sub2)
 
             reduced_matrix = np.vstack((sub1,np.hstack((sub2,sub3))))
-<<<<<<< HEAD
             return reduced_matrix
-        pass
         
-=======
-            if clean:
-                return self.clean_zeros_from_matrix(reduced_matrix)
-            else:
-                return reduced_matrix
-
-    '''
-
->>>>>>> 362fb77a
     def rrqr_reduce(self, matrix): #Original One. Seems to be the more stable one from testing.
         if matrix.shape[0]==0 or matrix.shape[1]==0:
             return matrix
